--- conflicted
+++ resolved
@@ -14,14 +14,11 @@
     IntegerDistribution, DiracDeltaDistribution, GaussianDistribution, TruncatedGaussianDistribution, \
     UnivariateContinuousSumUnit
 from probabilistic_model.probabilistic_circuit.units import DeterministicSumUnit, Unit
-<<<<<<< HEAD
-=======
 from random_events.events import Event, VariableMap
 from random_events.variables import Continuous, Symbolic, Integer
 import portion
 import math
 import plotly.graph_objects as go
->>>>>>> d3616f66
 
 
 class UniformDistributionTestCase(unittest.TestCase):
@@ -384,11 +381,7 @@
         self.assertEqual(conditional.lower, 1)
         self.assertEqual(conditional.upper, 2)
 
-<<<<<<< HEAD
-    # This unit test is not working, should work only for Truncated Gaussians
-=======
-
->>>>>>> d3616f66
+
     def test_conditional_complex_intersection(self):
         event = Event({self.distribution.variable: portion.closed(1.5, 2) | portion.closed(3, 4)})
         conditional, probability = self.distribution.conditional(event)
@@ -405,11 +398,7 @@
         self.assertEqual(conditional.children[0].interval, portion.closed(1.5, 2))
         self.assertEqual(conditional.children[1].interval, portion.closed(3, 4))
 
-<<<<<<< HEAD
-    @unittest.skip("This unit test is not working, should work only for Truncated Gaussians")
-=======
-
->>>>>>> d3616f66
+
     def test_conditional_triple_complex_intersection(self):
         event = Event(
             {self.distribution.variable: portion.closed(1.5, 2) | portion.closed(0, 0.25) | portion.closed(0.75, 1)})
@@ -477,16 +466,14 @@
         sub_cond_2, prob_2 = self.distribution.conditional(sub_event_2)
         sub_expectation_1 = sub_cond_1.expectation(sub_cond_1.variables)
         sub_expectation_2 = sub_cond_2.expectation(sub_cond_2.variables)
-<<<<<<< HEAD
-        self.assertAlmostEqual(expectation[conditional.variables[0]],
-                               conditional.weights[0] * sub_expectation_1[sub_cond_1.variables[0]] +
-                               conditional.weights[1] * sub_expectation_2[sub_cond_2.variables[0]], places=7)
-
-        sub_variance_1 = sub_cond_1.moment(VariableMap({sub_cond_1.variable: 2}),
-                                           sub_cond_1.expectation(sub_cond_1.variables))
-        sub_variance_2 = sub_cond_2.moment(VariableMap({sub_cond_2.variable: 2}),
-                                           sub_cond_2.expectation(sub_cond_2.variables))
-        print("Mixture Expectation: ", expectation[conditional.variables[0]])
+
+        self.assertAlmostEqual(expectation[conditional.variables[0]], conditional.weights[0] * \
+                                sub_expectation_1[sub_cond_1.variables[0]] + conditional.weights[1] * sub_expectation_2[sub_cond_2.variables[0]], places = 7)
+
+        sub_variance_1 = sub_cond_1.moment(VariableMap({sub_cond_1.variable: 2}), sub_cond_1.expectation(sub_cond_1.variables))
+        sub_variance_2 = sub_cond_2.moment(VariableMap({sub_cond_2.variable: 2}), sub_cond_2.expectation(sub_cond_2.variables))
+
+        print("Mixture Expectation: " , expectation[conditional.variables[0]])
 
         self.assertAlmostEqual(variance[conditional.variables[0]],
                                conditional.weights[0] * sub_variance_1[sub_cond_1.variables[0]] + conditional.weights[
@@ -499,57 +486,7 @@
 
         print("Mixture Variance: ", variance[conditional.variables[0]])
 
-        a_1 = (sub_cond_1.lower - sub_cond_1.mean) / math.sqrt(sub_cond_1.variance)
-        b_1 = (sub_cond_1.upper - sub_cond_1.mean) / math.sqrt(sub_cond_1.variance)
-        a_2 = (sub_cond_2.lower - sub_cond_2.mean) / math.sqrt(sub_cond_2.variance)
-        b_2 = (sub_cond_2.upper - sub_cond_2.mean) / math.sqrt(sub_cond_2.variance)
-        # normalized_center = (expectation[conditional.variables[0]] - sub_cond_1.mean) / math.sqrt(sub_cond_1.variance)
-        total_norm_const = sub_cond_1.normalizing_constant + sub_cond_2.normalizing_constant
-        center = sub_cond_1.mean + sqrt(sub_cond_1.variance) * sqrt(2 / pi) / total_norm_const * 0.5 * (
-                    -gamma.cdf(a_1 ** 2 / 2, 1) + gamma.cdf(b_1 ** 2 / 2, 1) - gamma.cdf(a_2 ** 2 / 2, 1) + gamma.cdf(
-                b_2 ** 2 / 2, 1))
-        print("Center: ", center)
-        normalized_center = (center - sub_cond_1.mean) / sqrt(sub_cond_1.variance)
-        print("Normalized Center: ", normalized_center)
-        truncated_moment = 0
-
-        for k in range(3):
-            multiplying_constant = sub_cond_1.variance * factorial(2) / (factorial(k) * factorial(2 - k)) * 1 / (
-                total_norm_const) * 2 ** (k / 2) * math.gamma((k + 1) / 2) / sqrt(pi) * 0.5
-
-            gamma_term_a_1 = -gamma.cdf(a_1 ** 2 / 2, (k + 1) / 2) * ((1 - k % 2) * np.sign(a_1) + k % 2)
-            gamma_term_b_1 = gamma.cdf(b_1 ** 2 / 2, (k + 1) / 2) * ((1 - k % 2) * np.sign(b_1) + k % 2)
-            gamma_term_a_2 = -gamma.cdf(a_2 ** 2 / 2, (k + 1) / 2) * ((1 - k % 2) * np.sign(a_2) + k % 2)
-            gamma_term_b_2 = gamma.cdf(b_2 ** 2 / 2, (k + 1) / 2) * ((1 - k % 2) * np.sign(b_2) + k % 2)
-
-            I_1 = (gamma_term_a_1 + gamma_term_b_1) * (-normalized_center) ** (2 - k)
-            I_2 = (gamma_term_a_2 + gamma_term_b_2) * (normalized_center) ** (2 - k)
-            truncated_moment += multiplying_constant * (I_1 + I_2)
-
-        print("Variance according to Japanese Man formula: ", truncated_moment)
-=======
-
-        self.assertAlmostEqual(expectation[conditional.variables[0]], conditional.weights[0] * \
-                                sub_expectation_1[sub_cond_1.variables[0]] + conditional.weights[1] * sub_expectation_2[sub_cond_2.variables[0]], places = 7)
-
-        sub_variance_1 = sub_cond_1.moment(VariableMap({sub_cond_1.variable: 2}), sub_cond_1.expectation(sub_cond_1.variables))
-        sub_variance_2 = sub_cond_2.moment(VariableMap({sub_cond_2.variable: 2}), sub_cond_2.expectation(sub_cond_2.variables))
-
-        print("Mixture Expectation: " , expectation[conditional.variables[0]])
-
-        self.assertAlmostEqual(variance[conditional.variables[0]], conditional.weights[0] * \
-                                   sub_variance_1[sub_cond_1.variables[0]] + conditional.weights[1] * sub_variance_2[sub_cond_2.variables[0]] + \
-                                   conditional.weights[0] * sub_expectation_1[sub_cond_1.variables[0]]**2 + \
-                                   conditional.weights[1] * sub_expectation_2[sub_cond_2.variables[0]]**2 -
-                                   (conditional.weights[0] * sub_expectation_1[sub_cond_1.variables[0]] + \
-                                    conditional.weights[1] * sub_expectation_2[sub_cond_2.variables[0]]) ** 2, places = 7)
-
-        print("Mixture Variance: " , variance[conditional.variables[0]])
-
->>>>>>> d3616f66
-
-        self.assertAlmostEqual(variance[conditional.variables[0]], truncated_moment,
-                               places=7)  # TODO: Fix this test, in order to fix it something might need to change in the truncated moment for supporting the striped truncation
+
 
     def test_moment_with_different_center_than_expectation(self):
         center = VariableMap({self.distribution.variable: 2.5})
