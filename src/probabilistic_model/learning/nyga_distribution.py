from __future__ import annotations

import collections
import dataclasses
from typing import Optional, List, Deque, Tuple, Dict, Any

import numpy as np
import plotly.graph_objects as go
from random_events.interval import closed, closed_open
from random_events.product_algebra import SimpleEvent
from random_events.variable import Continuous, Variable
from sortedcontainers import SortedSet
from typing_extensions import Self

from probabilistic_model.distributions import DiracDeltaDistribution, UniformDistribution
from probabilistic_model.probabilistic_circuit.nx.probabilistic_circuit import SumUnit, ProbabilisticCircuit
from ..constants import *
from ..probabilistic_circuit.nx.distributions import UnivariateContinuousLeaf


@dataclasses.dataclass
class InductionStep:
    """
    Class for performing induction in the NygaDistributions.
    """

    data: np.array
    """
    The entire sorted and unique data points
    """

    cumulative_weights: np.array
    """
    The cumulative weights of the samples in the dataset.
    """

    cumulative_log_weights: np.array
    """
    The cumulative logarithmic weights of the samples in the dataset.
    """

    begin_index: int
    """
    Included index of the first sample.
    """

    end_index: int
    """
    Excluded index of the last sample.
    """

    nyga_distribution: NygaDistribution
    """
    The Nyga Distribution to mount the quantile distributions into and read the parameters from.
    """

    @property
    def variable(self):
        """
        The variable of the distribution.
        """
        return self.nyga_distribution.variable

    @property
    def min_samples_per_quantile(self):
        """
        The minimal number of samples per quantile.
        """
        return self.nyga_distribution.min_samples_per_quantile

    @property
    def min_likelihood_improvement(self):
        """
        The relative, minimal likelihood improvement needed to create a new quantile.
        """
        return self.nyga_distribution.min_likelihood_improvement

    def left_connecting_point(self) -> float:
        """
        Calculate the left connecting point.
        """
        return self.left_connecting_point_from_index(self.begin_index)

    @property
    def number_of_samples(self):
        """
        The number of samples in the induction step.
        """
        return self.end_index - self.begin_index

    @property
    def total_weights(self):
        """
        The total sum of weights of the samples in the induction step.
        """
        return self.cumulative_weights[self.end_index] - self.cumulative_weights[self.begin_index]

    @property
    def total_log_weights(self):
        """
        The total sum of logarithmic weights of the samples in the induction step.
        """
        return self.cumulative_log_weights[self.end_index] - self.cumulative_log_weights[self.begin_index]

    def left_connecting_point_from_index(self, index) -> float:
        """
        Calculate the left connecting point given some beginning index.

        :param index: The index of the left datapoint.
        """
        if index > 0:
            left_connecting_point = (self.data[index - 1] + self.data[index]) / 2
        else:
            left_connecting_point = self.data[index]
        return left_connecting_point

    def right_connecting_point(self) -> float:
        """
        Calculate the right connecting point.
        """
        return self.right_connecting_point_from_index(self.end_index)

    def right_connecting_point_from_index(self, index) -> float:
        """
        Calculate the right connecting point given some ending index.

        :param index: The index of the right datapoint.
        """
        if index < len(self.data):
            right_connecting_point = (self.data[index] + self.data[index - 1]) / 2
        else:
            right_connecting_point = self.data[index - 1]
        return right_connecting_point

    def create_uniform_distribution(self) -> UniformDistribution:
        """
        Create a uniform distribution from this induction step.
        """
        return self.create_uniform_distribution_from_indices(self.begin_index, self.end_index)

    def create_uniform_distribution_from_indices(self, begin_index: int, end_index: int) -> UniformDistribution:
        """
        Create a uniform distribution from the datapoint at `begin_index` to the datapoint at `end_index`.

        :param begin_index: The index of the first datapoint.
        :param end_index: The index of the last datapoint.
        """
        if end_index == len(self.data):
            interval = closed(self.left_connecting_point_from_index(begin_index),
                              self.right_connecting_point_from_index(end_index))
        else:
            interval = closed_open(self.left_connecting_point_from_index(begin_index),
                                   self.right_connecting_point_from_index(end_index))
        return UniformDistribution(self.variable, interval.simple_sets[0])

    def sum_weights_from_indices(self, begin_index: int, end_index: int) -> float:
        """
        Sum the weights from `begin_index` to `end_index`.
        """
        return self.cumulative_weights[end_index] - self.cumulative_weights[begin_index]

    def sum_weights(self):
        """
        Sum the weights of this induction step.
        """
        return self.sum_weights_from_indices(self.begin_index, self.end_index)

    def sum_log_weights_from_indices(self, begin_index: int, end_index: int) -> float:
        """
        Sum the logarithmic weights from `begin_index` to `end_index`.
        """
        return self.cumulative_log_weights[end_index] - self.cumulative_log_weights[begin_index]

    def sum_log_weights(self):
        """
        Sum the logarithmic weights of this induction step.
        """
        return self.sum_log_weights_from_indices(self.begin_index, self.end_index)

    def compute_best_split(self) -> Tuple[float, Optional[int]]:
        """
        Compute the best split of the data.

        The best split of the data is computed by evaluating the log likelihood of every possible split and memorizing
        the best one.

        :return: The maximum log likelihood and the best split index.
        """

        # initialize the maximum likelihood and the best split index
        maximum_log_likelihood = -float("inf")
        best_split_index = None

        # calculate the connecting points
        right_connecting_point = self.right_connecting_point()
        left_connecting_point = self.left_connecting_point()

        # for every possible splitting index
        for split_index in range(self.begin_index + self.min_samples_per_quantile,
                                 self.end_index - self.min_samples_per_quantile + 1):

            # calculate log likelihoods
            log_likelihood_left = self.log_likelihood_of_split_side(split_index, left_connecting_point)
            log_likelihood_right = self.log_likelihood_of_split_side(split_index, right_connecting_point)
            log_likelihood = (log_likelihood_left + log_likelihood_right)

            # update the maximum likelihood and the best split index
            if log_likelihood > maximum_log_likelihood:
                maximum_log_likelihood = log_likelihood
                best_split_index = split_index

        return maximum_log_likelihood, best_split_index

    def log_likelihood_without_split(self) -> float:
        """
        Calculate the log likelihood without splitting.

        :return: The log likelihood without splitting.
        """
        log_density = -np.log(self.right_connecting_point() - self.left_connecting_point())
        return self.sum_log_weights() + (self.number_of_samples * log_density)

    def log_likelihood_of_split_side(self, split_index: int, connecting_point: float) -> float:
        """
        Calculate the log likelihood of a split side.

        This method automatically determines if this is the left or right side of the split.

        :param split_index: The index of the split.
        :param connecting_point: The connecting point.

        :return: The log likelihood of the split.
        """

        # calculate the split value
        split_value = (self.data[split_index - 1] + self.data[split_index]) / 2

        # calculate the log density
        density = split_value - connecting_point
        is_left = density > 0
        log_density = np.log(np.abs(density))

        # calculate the log of the weight of this partition in the sum node
        log_weight_sum_of_split = np.log(
            self.sum_weights_from_indices(self.begin_index, split_index)) if is_left else np.log(
            self.sum_weights_from_indices(split_index, self.end_index))

        # calculate the log of the sum of the weights of both partitions
        log_weight_sum = np.log(self.total_weights)

        # calculate the number of samples in this partition
        number_of_samples = split_index - self.begin_index if is_left else self.end_index - split_index

        # calculate the sum of the logarithmic weights of the samples in this partition
        sum_of_log_weights_of_samples = self.sum_log_weights_from_indices(self.begin_index,
                                                                          split_index) if is_left else self.sum_log_weights_from_indices(
            split_index, self.end_index)

        # add the terms together
        log_likelihood = (number_of_samples * (
                    log_weight_sum_of_split - log_weight_sum - log_density) + sum_of_log_weights_of_samples)

        return log_likelihood

    def construct_left_induction_step(self, split_index: int) -> Self:
        """
        Construct the left induction step.

        :param split_index: The index of the split.
        """
        return InductionStep(self.data, self.cumulative_weights, self.cumulative_log_weights, self.begin_index,
                             split_index, self.nyga_distribution)

    def construct_right_induction_step(self, split_index: int) -> Self:
        """
        Construct the right induction step.

        :param split_index: The index of the split.
        """
        return InductionStep(self.data, self.cumulative_weights, self.cumulative_log_weights, split_index,
                             self.end_index, self.nyga_distribution)

    def improvement_is_good_enough(self, maximum_log_likelihood: float) -> bool:
        """
        Check if the improvement is good enough.
        :param maximum_log_likelihood: The improved maximum log likelihood.
        :return: Rather the improvement is good enough
        """
        log_likelihood_without_split = self.log_likelihood_without_split()
        return np.exp(maximum_log_likelihood - log_likelihood_without_split) > self.min_likelihood_improvement

    def induce(self) -> List[Self]:
        """
        Perform one induction step.

        :return: The (possibly empty) list of new induction steps.
        """

        # calculate the best likelihood with splitting
        maximum_log_likelihood, best_split_index = self.compute_best_split()

        # if the improvement is good enough
        if self.improvement_is_good_enough(maximum_log_likelihood):

            # create the left and right induction steps
            left_induction_step = self.construct_left_induction_step(best_split_index)
            right_induction_step = self.construct_right_induction_step(best_split_index)
            return [left_induction_step, right_induction_step]

        # if the improvement is not good enough
        else:
            # calculate the weight of the uniform distribution
            weight = self.total_weights / self.cumulative_weights[-1]

            # mount a uniform distribution
            distribution = self.create_uniform_distribution()
            distribution = UnivariateContinuousLeaf(distribution)
            self.nyga_distribution.root.add_subcircuit(distribution, weight)

            return []


class NygaDistribution(ProbabilisticCircuit):
    """
    A Nyga distribution is a deterministic mixture of uniform distributions.
    """

    min_likelihood_improvement: float
    """
    The relative, minimal likelihood improvement needed to create a new quantile.
    """

    min_samples_per_quantile: int
    """
    The minimal number of samples per quantile.
    """

    def __init__(self, variable: Optional[Continuous] = None, min_samples_per_quantile: Optional[int] = 1,
                 min_likelihood_improvement: Optional[float] = 0.1):
        super().__init__()
        self.variable = variable
        self.min_samples_per_quantile = min_samples_per_quantile
        self.min_likelihood_improvement = min_likelihood_improvement

    def fit(self, data: np.array, weights: Optional[np.array] = None) -> Self:
        """
        Fit the distribution to the data.

        :param data: The data to fit the distribution to.
        :param weights: The optional weights of the data points.

        :return: The fitted distribution.
        """

        # make the data unique and sort it
        sorted_unique_data, counts = np.unique(data, return_counts=True)

        # if the data contains only one value
        if len(sorted_unique_data) == 1:
            # mount a dirac delta distribution and return
            distribution = DiracDeltaDistribution(self.variable, sorted_unique_data[0])
            distribution = UnivariateContinuousLeaf(distribution, self)
            return self

        root = SumUnit(self)

        # if the weights are not given
        if weights is None:
            weights = counts

        log_weights = np.log(weights)
        cumulative_log_weights = np.cumsum(log_weights)
        cumulative_log_weights = np.insert(cumulative_log_weights, 0, 0)

        cumulative_weights = np.cumsum(weights)
        cumulative_weights = np.insert(cumulative_weights, 0, 0)

        # construct the initial induction step
        initial_induction_step = InductionStep(data=sorted_unique_data, cumulative_weights=cumulative_weights,
                                               cumulative_log_weights=cumulative_log_weights, begin_index=0,
                                               end_index=len(sorted_unique_data), nyga_distribution=self)

        # initialize the queue
        induction_steps: Deque[InductionStep] = collections.deque([initial_induction_step])

        # induce the distribution
        while len(induction_steps) > 0:
            induction_step = induction_steps.popleft()
            new_induction_steps = induction_step.induce()
            induction_steps.extend(new_induction_steps)

        self.normalize()
        return self

    @classmethod
    def parameters_from_json(cls, data: Dict[str, Any]) -> Self:
        variable = Variable.from_json(data["variable"])
        min_samples_per_quantile = data["min_samples_per_quantile"]
        min_likelihood_improvement = data["min_likelihood_improvement"]
        return cls(variable, min_samples_per_quantile, min_likelihood_improvement)

    def to_json(self) -> Dict[str, Any]:
        return {**super().to_json(),
                "variable": self.variable.to_json(),
                "min_samples_per_quantile": self.min_samples_per_quantile,
                "min_likelihood_improvement": self.min_likelihood_improvement}

    def empty_copy(self) -> Self:
        return self.__class__(self.variable, self.min_samples_per_quantile, self.min_likelihood_improvement)

    @classmethod
    def from_uniform_mixture(cls, mixture: ProbabilisticCircuit) -> Self:
        """
        Construct a Nyga Distribution from a mixture of uniform distributions.
        The mixture does not have to be deterministic.

        :param mixture: An arbitrary, univariate mixture of uniform distributions
        :return: A Nyga Distribution describing the same function.
        """

        assert len(mixture.variables) == 1, "Can only convert univariate circuits to nyga distributions."

        variable: Continuous = mixture.variables[0]
        result = cls(variable)
        root = SumUnit(result)

        all_mixture_points = []
        for leaf in mixture.leaves:
            leaf: UnivariateContinuousLeaf
            all_mixture_points += [leaf.distribution.interval.lower, leaf.distribution.interval.upper]

        all_mixture_points = list(sorted(set(all_mixture_points)))

        for index, (lower, upper) in enumerate(zip(all_mixture_points[:-1], all_mixture_points[1:])):
            if index == len(all_mixture_points) - 2:
                interval = closed(lower, upper)
            else:
                interval = closed_open(lower, upper)
            distribution = UniformDistribution(variable, interval.simple_sets[0])
            leaf = UnivariateContinuousLeaf(distribution)
            weight = mixture.probability_of_simple_event(SimpleEvent({variable: interval}))
            root.add_subcircuit(leaf, weight)

<<<<<<< HEAD
        return traces

    def all_union_of_mixture_points_with(self, other: Self):
        all_mixture_points = set()
        for leaf in self.leaves:
            leaf: UniformDistribution
            all_mixture_points.add(leaf.interval.lower)
            all_mixture_points.add(leaf.interval.upper)

        for leaf in other.leaves:
            leaf: UniformDistribution
            all_mixture_points.add(leaf.interval.lower)
            all_mixture_points.add(leaf.interval.upper)

        all_mixture_points = list(all_mixture_points)
        all_mixture_points.sort()
        portion_list = []
        for i in range(1, len(all_mixture_points) - 1):
            portion_list += random_events.product_algebra.SimpleInterval(all_mixture_points[i - 1], all_mixture_points[i])
        return all_mixture_points

    def event_of_higher_density(self, other: Self, own_node_weights, other_node_weights) -> random_events.product_algebra.Event:

        sum_own_weights = 0.
        sum_other_weights = 0.

        all_mixture_points = set()
        for leaf in self.leaves:
            leaf: UniformDistribution
            all_mixture_points.add(leaf.interval.lower)
            all_mixture_points.add(leaf.interval.upper)
            sum_own_weights += sum(own_node_weights.get(hash(leaf), [0]))

        for leaf in other.leaves:
            leaf: UniformDistribution
            all_mixture_points.add(leaf.interval.lower)
            all_mixture_points.add(leaf.interval.upper)
            sum_other_weights += sum[other_node_weights.get(hash(leaf), [0])]

        all_mixture_points = list(all_mixture_points)
        all_mixture_points.sort()

        resulting_event = random_events.product_algebra.SimpleInterval()

        previous_point = -float("inf")
        for point in all_mixture_points:
            own_density = self.pdf(point) * sum_own_weights
            other_density = other.pdf(point) * sum_other_weights
            if own_density > other_density:
                current_event = random_events.product_algebra.SimpleInterval(previous_point, point)
                resulting_event = resulting_event.union(current_event)

        return random_events.product_algebra.Event({self.variable: resulting_event})
=======
        return result
>>>>>>> 4d740016
<|MERGE_RESOLUTION|>--- conflicted
+++ resolved
@@ -6,6 +6,7 @@
 
 import numpy as np
 import plotly.graph_objects as go
+import random_events
 from random_events.interval import closed, closed_open
 from random_events.product_algebra import SimpleEvent
 from random_events.variable import Continuous, Variable
@@ -441,7 +442,48 @@
             weight = mixture.probability_of_simple_event(SimpleEvent({variable: interval}))
             root.add_subcircuit(leaf, weight)
 
-<<<<<<< HEAD
+        return result
+
+    def pdf_trace(self) -> go.Scatter:
+        """
+        Create a plotly trace for the probability density function.
+        """
+        x_values = []
+        y_values = []
+        for weight, subcircuit in self.weighted_subcircuits:
+            interval = subcircuit.interval
+            height = weight * subcircuit.pdf_value()
+            x_values += [interval.lower, interval.upper, None]
+            y_values += [height, height, None]
+        return go.Scatter(x=x_values, y=y_values, mode="lines", name=PDF_TRACE_NAME,
+                          line=dict(color=PDF_TRACE_COLOR))
+
+    def cdf_trace(self) -> go.Scatter:
+        """
+        Create a plotly trace for the cumulative distribution function.
+        """
+        x_values = []
+        for subcircuit in self.subcircuits:
+            x_values += [subcircuit.interval.lower, subcircuit.interval.upper]
+        x_values = sorted(x_values)
+        y_values = self.cdf(np.array(x_values).reshape(-1, 1))
+        return go.Scatter(x=x_values, y=y_values, mode="lines", name=CDF_TRACE_NAME, line=dict(color=CDF_TRACE_COLOR))
+
+    def plot(self, **kwargs) -> List[go.Scatter]:
+        """
+        Plot the distribution with PDF, CDF, Expectation and Mode.
+        """
+        traces = [self.pdf_trace(), self.cdf_trace()]
+        mode, maximum_likelihood = self.mode()
+        height = maximum_likelihood * SCALING_FACTOR_FOR_EXPECTATION_IN_PLOT
+        mode_trace = self.univariate_mode_traces(mode, height)
+        self.reset_result_of_current_query()
+
+        traces.extend(mode_trace)
+        self.reset_result_of_current_query()
+
+        traces.append(self.univariate_expectation_trace(height))
+
         return traces
 
     def all_union_of_mixture_points_with(self, other: Self):
@@ -494,7 +536,4 @@
                 current_event = random_events.product_algebra.SimpleInterval(previous_point, point)
                 resulting_event = resulting_event.union(current_event)
 
-        return random_events.product_algebra.Event({self.variable: resulting_event})
-=======
-        return result
->>>>>>> 4d740016
+        return random_events.product_algebra.Event({self.variable: resulting_event})