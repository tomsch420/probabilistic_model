--- conflicted
+++ resolved
@@ -212,6 +212,11 @@
 
         normalized_weights = [weight / probability for weight in unnormalized_weights]
         return self.__class__(self.variable, normalized_weights), probability
+
+    def __eq__(self, other):
+        if not isinstance(other, SymbolicDistribution):
+            return False
+        return self.variable == other.variable and self.weights == other.weights
 
     def sample(self, amount: int) -> Iterable:
         return [random.choices(self.variable.domain, self.weights) for _ in range(amount)]
@@ -280,26 +285,26 @@
     Class for uniform distributions over the half-open interval [lower, upper).
     """
 
-    interval: portion.Interval
-    """
-    The interval of the uniform distribution.
-    """
-
-    def __init__(self, variable: Continuous, interval: portion.Interval, parent=None):
+    lower: float
+    """
+    The included lower bound of the interval.
+    """
+
+    upper: float
+    """
+    The excluded upper bound of the interval.
+    """
+
+    def __init__(self, variable: Continuous, lower: float, upper: float, parent=None):
         super().__init__(variable, parent)
-        self.interval = interval
+        if lower >= upper:
+            raise ValueError("upper has to be greater than lower. lower: {}; upper: {}")
+        self.lower = lower
+        self.upper = upper
 
     @property
     def domain(self) -> Event:
         return Event({self.variable: portion.closedopen(self.lower, self.upper)})
-
-    @property
-    def lower(self) -> float:
-        return self.interval.lower
-
-    @property
-    def upper(self) -> float:
-        return self.interval.upper
 
     def pdf_value(self) -> float:
         """
@@ -336,7 +341,6 @@
         probability = 0.
 
         for interval_ in interval:
-            print(interval_)
             probability += self.cdf(interval_.upper) - self.cdf(interval_.lower)
 
         return probability
@@ -352,30 +356,8 @@
         # calculate the probability of the interval
         probability = self._probability(EncodedEvent({self.variable: interval}))
 
-<<<<<<< HEAD
-            # if the probability is 0, skip this interval
-            if probability == 0:
-                continue
-
-            resulting_probabilities.append(probability)
-            intersection = self.domain[self.variable] & interval_
-            resulting_distributions.append(UniformDistribution(self.variable, intersection))
-
-        # if there is only one interval, don't create a deterministic sum
-        if len(resulting_distributions) == 1:
-            return resulting_distributions[0], resulting_probabilities[0]
-
-        # if there are multiple intersections almost surely, create a deterministic sum
-        elif len(resulting_distributions) > 1:
-            deterministic_sum = DeterministicSumUnit(self.variables, resulting_probabilities)
-            deterministic_sum.children = resulting_distributions
-            return deterministic_sum.normalize(), sum(resulting_probabilities)
-
-        else:
-=======
         # if the probability is 0, return None
         if probability == 0:
->>>>>>> 4fc07fe3
             return None, 0
 
         # else, form the intersection of the interval and the domain
@@ -412,10 +394,7 @@
         return f"U{self.interval}"
 
     def __copy__(self):
-<<<<<<< HEAD
         return self.__class__(self.variable, self.interval)
-=======
-        return self.__class__(self.variable, self.lower, self.upper)
 
     def to_json(self) -> Dict[str, Any]:
         return {**super().to_json(), "lower": self.lower, "upper": self.upper}
@@ -511,5 +490,4 @@
                                               variables: List[Variable],
                                               children: List['Unit']) -> Self:
         variable = random_events.variables.Variable.from_json(data["variable"])
-        return cls(variable, data["location"], data["density_cap"])
->>>>>>> 4fc07fe3
+        return cls(variable, data["location"], data["density_cap"])