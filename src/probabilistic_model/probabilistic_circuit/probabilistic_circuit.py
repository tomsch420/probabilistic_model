from __future__ import annotations

import random
from typing import Tuple, Iterable, TYPE_CHECKING

import networkx as nx
import portion
from random_events.events import EncodedEvent, VariableMap, Event, ComplexEvent
from random_events.variables import Variable, Symbolic, Continuous
from typing_extensions import List, Optional, Any, Self, Dict
import plotly.graph_objects as go

from ..probabilistic_model import ProbabilisticModel, OrderType, CenterType, MomentType
from ..utils import SubclassJSONSerializer

import matplotlib.pyplot as plt
import os
import PIL

if TYPE_CHECKING:
    from .distributions import UnivariateDistribution


def cache_inference_result(func):
    """
    Decorator for caching the result of a function call in a 'ProbabilisticCircuitMixin' object.
    """

    def wrapper(*args, **kwargs):

        self: ProbabilisticCircuitMixin = args[0]
        if not self.cache_result:
            return func(*args, **kwargs)
        if self.result_of_current_query is None:
            self.result_of_current_query = func(*args, **kwargs)
        return self.result_of_current_query

    return wrapper


def graph_inference_caching_wrapper(func):
    """
    Decorator for (re)setting the caching flag and results in a Probabilistic Circuit.
    """

    def wrapper(*args, **kwargs):
        # highlight type of self
        self: ProbabilisticCircuit = args[0]

        # get the root
        root = self.root

        # recursively activate caching
        root.cache_result = True

        # evaluate the function
        result = func(*args, **kwargs)

        # if the result is None, the root has been destroyed
        if result is None:
            return None

        # reset result
        root.reset_result_of_current_query()

        # reset flag
        root.cache_result = False
        return result

    return wrapper


class ProbabilisticCircuitMixin(ProbabilisticModel, SubclassJSONSerializer):
    """
    Mixin class for all components of a probabilistic circuit.
    """

    probabilistic_circuit: 'ProbabilisticCircuit'
    """
    The circuit this component is part of. 
    """

    representation: str = None
    """
    The string representing this component.
    """

    result_of_current_query: Any = None
    """
    Cache of the result of the current query. If the circuit would be queried multiple times,
    this would be returned instead.
    """

    _cache_result = False
    """
    Flag for caching the result of the current query.
    """

    def __init__(self, variables: Optional[Iterable[Variable]] = None):
        super().__init__(variables)
        self.probabilistic_circuit = ProbabilisticCircuit()
        self.probabilistic_circuit.add_node(self)

    def __repr__(self):
        return self.representation

    @property
    def subcircuits(self) -> List['ProbabilisticCircuitMixin']:
        """
        :return: The subcircuits of this unit.
        """
        return list(self.probabilistic_circuit.successors(self))

    @property
    def domain(self) -> ComplexEvent:
        """
        The domain of the model. The domain describes all events that have :math:`P(event) > 0`.

        :return: An event describing the domain of the model.
        """
        raise NotImplementedError

    def update_variables(self, new_variables: VariableMap):
        """
        Update the variables of this unit and its descendants.

        :param new_variables: A map that maps the variables that should be replaced to their new variable.
        """
        for leaf in self.leaves:

            new_leaf_variables = []
            for variable in leaf.variables:
                if variable in new_variables:
                    new_leaf_variables.append(new_variables[variable])
                else:
                    new_leaf_variables.append(variable)

            leaf.variables = new_leaf_variables

    def mount(self, other: 'ProbabilisticCircuitMixin'):
        """
        Mount another unit including its descendants. There will be no edge from `self` to `other`.
        :param other: The other circuit or unit to mount.
        """

        descendants = nx.descendants(other.probabilistic_circuit, other)
        descendants = descendants.union([other])
        subgraph = other.probabilistic_circuit.subgraph(descendants)

        # gather all weighted and non-weighted edges from the subgraph
        weighted_edges = []
        normal_edges = []

        for edge in subgraph.edges:
            edge_ = subgraph.edges[edge]

            if "weight" in edge_.keys():
                weight = edge_["weight"]
                weighted_edges.append((*edge, weight))
            else:
                normal_edges.append(edge)

        self.probabilistic_circuit.add_nodes_from(subgraph.nodes())
        self.probabilistic_circuit.add_edges_from(normal_edges)
        self.probabilistic_circuit.add_weighted_edges_from(weighted_edges)

    @property
    def cache_result(self) -> bool:
        return self._cache_result

    def is_deterministic(self) -> bool:
        """
        :return: Rather this node is deterministic or not.
        """
        raise NotImplementedError

    @cache_result.setter
    def cache_result(self, value: bool):
        """
        Set the caching of the result flag in this and every sub-circuit.
        If a sub-circuit has the flag already set to the value, it will not recurse in that sub-circuit.
        :param value: The value to set the flag to.
        """
        self._cache_result = value
        for subcircuit in self.subcircuits:
            if subcircuit.cache_result != value:
                subcircuit.cache_result = value

    def filter_variable_map_by_self(self, variable_map: VariableMap):
        """
        Filter a variable map by the variables of this unit.

        :param variable_map: The map to filter
        :return: The map filtered by the variables of this unit.
        """
        variables = self.variables
        return variable_map.__class__(
            {variable: value for variable, value in variable_map.items() if variable in variables})

    def _conditional(self, event: ComplexEvent) -> Tuple[Optional[Self], float]:

        # skip trivial case
        if len(event.events) == 0:
            return None, 0

        # if the event is easy, don't create a proxy node
        elif len(event.events) == 1:
            return self._conditional_from_single_event(event.events[0])

        # construct the proxy node
        result = DeterministicSumUnit()
        total_probability = 0

        for event_ in event.events:

            # reset cache
            self.reset_result_of_current_query()

            conditional, probability = self._conditional_from_single_event(event_)

            # skip if impossible
            if probability == 0:
                continue

            total_probability += probability
            result.add_subcircuit(conditional, probability)

        if total_probability == 0:
            return None, 0

        result.normalize()

        return result, total_probability

    @cache_inference_result
    def _conditional_from_single_event(self, event: EncodedEvent) -> Tuple[Optional[Self], float]:
        """
        :return: the conditional circuit from a single, encoded event
        """
        raise NotImplementedError

    @property
    def variables(self) -> Tuple[Variable, ...]:
        variables = set([variable for distribution in self.leaves for variable in distribution.variables])
        return tuple(sorted(variables))

    @property
    def leaves(self) -> List[UnivariateDistribution]:
        return [node for node in nx.descendants(self.probabilistic_circuit, self) if
                self.probabilistic_circuit.out_degree(node) == 0]

    def reset_result_of_current_query(self):
        """
        Reset the result of the current query recursively.
        If a sub-circuit has the result already reset, it will not recurse in that sub-circuit.
        """
        self.result_of_current_query = None
        for subcircuit in self.subcircuits:
            if subcircuit.result_of_current_query is not None:
                subcircuit.reset_result_of_current_query()

    def __hash__(self):
        return id(self)

    def __eq__(self, other):
        return (isinstance(other, self.__class__) and self.subcircuits == other.subcircuits)

    def __copy__(self):
        raise NotImplementedError()

    def empty_copy(self) -> Self:
        """
        Creat a copy of this circuit without any subcircuits. Only the parameters should be copied.
        This is used whenever a new circuit has to be created
        during inference.

        :return: A copy of this circuit without any subcircuits.
        """
        return self.__class__()

<<<<<<< HEAD
    def draw_io_style(self) -> Dict[str, Any]:
        return {
            "style": self.label,
            "width": 30,
            "height": 30,
            "label": self.representation
        }
=======
    def pdf_trace_1d(self, samples: List[float], support: portion.Interval) -> go.Scatter:
        """
        Generate the pdf trace for a 1D plot of a circuit.

        :param samples: The samples to generate the pdf from.
        :param support: The support of the circuit.
        :return: The trace for the pdf of a circuit.
        """

        # calculate size of support
        size_of_support = support.upper - support.lower

        # form complement of support
        complement_of_support = support.complement()

        # stitch the intervals together and sort them
        intervals = support._intervals + complement_of_support._intervals
        intervals.sort(key=lambda x: x.lower)

        # initialize x and y values
        x_values = []
        y_values = []

        # for every interval in the partitioning of the domain
        for interval in intervals:

            # if the interval is not in the support
            if interval in complement_of_support._intervals:

                # if it is the leftmost interval
                if interval.lower <= float("-inf"):
                    # create left padding
                    x_values.extend([interval.upper - size_of_support * 0.1, interval.upper, None])
                    y_values.extend([0, 0, None])

                # if it is the rightmost interval
                elif interval.upper >= float("inf"):
                    # create right padding
                    x_values.extend([None, interval.lower, interval.lower + size_of_support * 0.1])
                    y_values.extend([None, 0, 0])
                # if it is an inner interval
                else:
                    # extend with zeros
                    x_values.extend([None, interval.lower, interval.upper, None])
                    y_values.extend([None, 0, 0, None])

            # if the interval is in the support
            elif interval in support._intervals:

                # get samples in this interval
                samples_in_interval = [sample for sample in samples if interval.lower <= sample <= interval.upper]

                # calculate the pdf values
                pdf_values = [self.likelihood([sample]) for sample in samples_in_interval]

                # extend the x and y values
                x_values.extend(samples_in_interval)
                y_values.extend(pdf_values)

            else:
                raise ValueError("This should not happen.")

        return go.Scatter(x=x_values, y=y_values, mode="lines", name="PDF")

    def cdf_trace_1d(self, samples: List[float], support: portion.Interval) -> go.Scatter:
        """
        Generate the cdf trace for a 1D plot of a circuit.
        :param samples: The samples to generate the cdf from.
        :param support: The support of the circuit.
        :return: The trace for the cdf of a circuit.
        """
        # calculate size of support
        size_of_support = support.upper - support.lower
        x = [support.lower - size_of_support * 0.1] + samples + [support.upper + size_of_support * 0.1]
        cdf_values = [self.probability(Event({self.variables[0]: portion.closed(float("-inf"), sample)}))
                      for sample in samples]
        y = [0] + cdf_values + [1]
        return go.Scatter(x=x, y=y, mode="lines", name="CDF")

    def mode_trace_1d(self) -> Tuple[Optional[go.Scatter], float]:
        """
        Generate the mode trace for a 1D plot of a circuit.
        :return:
        """

        # try to calculate the mode
        try:
            modes, maximum_likelihood = self.mode()

        # if the mode cannot be calculated analytically
        except NotImplementedError:

            # skip the creation of this trace
            return None, 0

        # initialize x and y values
        xs = []
        ys = []

        # for every mode
        for mode in modes.events[0][self.variables[0]]:

            # extend the x and y values
            xs.extend([mode.lower, mode.lower, mode.upper, mode.upper, None])
            ys.extend([0, maximum_likelihood * 1.05, maximum_likelihood * 1.05, 0, None])

        # create trace
        trace = go.Scatter(x=xs, y=ys, mode='lines+markers', name="Mode", fill="toself")
        return trace, maximum_likelihood

    def plot_1d(self, sample_amount: int) -> List[go.Scatter]:
        """
        Plot the circuit if it is one dimensional.

        :param sample_amount: The amount of samples to use for plotting.
        :return: Traces for the 1D plot of a circuit.
        """
        # generate samples as basis for plotting
        samples = [sample[0] for sample in sorted(self.sample(sample_amount))]

        # get variable and domain
        domain = self.domain.events[0]
        variable = list(domain.keys())[0]
        support: portion.Interval = domain[variable]

        # if the support has infinite lower bound
        if support.lower <= float("-inf"):
            # set it to the minimum of the samples
            support = support.replace(lower=min(samples))

        # if the support has infinite upper bound
        if support.upper >= float("inf"):
            # set it to the maximum of the samples
            support = support.replace(upper=max(samples))

        # initialize result
        traces = []

        # create pdf trace
        pdf_trace = self.pdf_trace_1d(samples, support)
        traces.append(pdf_trace)

        # add cdf trace
        traces.append(self.cdf_trace_1d(samples, support))

        # get mode trace
        mode_trace, maximum_likelihood = self.mode_trace_1d()

        # of mode trace does not exist
        if mode_trace is None:
            # calculate maximum approximately
            maximum_likelihood = max([l for l in pdf_trace.y if l is not None])
        else:
            traces.append(mode_trace)

        # create expectation trace
        expectation = self.expectation([variable])[variable]
        traces.append(go.Scatter(x=[expectation, expectation], y=[0, maximum_likelihood * 1.05], mode="lines+markers",
                                 name="Expectation"))

        return traces

    def plot_2d(self, sample_amount: int = 5000) -> List[go.Scatter]:
        """
        Plot the circuit if it is two-dimensional and both dimensions are continuous.

        :param sample_amount: The amount of samples to use for plotting.
        :return: Traces for the 2D plot of a circuit.
        """

        assert all([isinstance(variable, Continuous) for variable in self.variables])

        traces = []

        samples = self.sample(sample_amount)

        likelihoods = [self.likelihood(sample) for sample in samples]

        x_values = [sample[0] for sample in samples]
        y_values = [sample[1] for sample in samples]

        traces.append(go.Scatter(x=x_values, y=y_values, mode="markers", name="Samples",
                                 marker=dict(color=likelihoods), hovertext=[f"Likelihood: {l}" for l in likelihoods]))

        expectation = self.expectation(self.variables)
        traces.append(go.Scatter(x=[expectation[self.variables[0]]], y=[expectation[self.variables[1]]],
                                 mode="markers", name="Expectation"))

        mode_traces = None
        try:
            modes, _ = self.mode()
            mode_traces = modes.plot()
            for trace in mode_traces:
                trace.update(name="Mode")

        except NotImplementedError:
            ...

        if mode_traces:
            traces.extend(mode_traces)

        return traces

    def plot(self, sample_amount: int = 5000) -> List[go.Scatter]:
        """
        Plot the circuit.

        :param sample_amount: The amount of samples to use for plotting.
        :return: Traces for the plot of a circuit.
        """
        variables = self.variables
        if len(variables) == 1:
            return self.plot_1d(sample_amount)
        elif len(variables) == 2:
            return self.plot_2d(sample_amount)
        if len(variables) > 2:
            raise ValueError("The circuit has too many variables to plot.")
        return self.plot_1d(sample_amount)

    def plotly_layout(self) -> Dict[str, Any]:
        """
        :return: The layout argument for plotly figures as dict
        """
        if len(self.variables) == 1:
            return {
                "title": f"{self.__class__.__name__}",
                "xaxis": {"title": self.variables[0].name}
            }
        elif len(self.variables) == 2:
            return {
                "title": f"{self.__class__.__name__}",
                "xaxis": {"title": self.variables[0].name},
                "yaxis": {"title": self.variables[1].name}
            }
        else:
            raise ValueError("The circuit has too many variables to plot.")

    def simplify(self) -> Self:
        """
        Simplify the circuit by removing nodes and redirected edges that have no impact.

        :return: The simplified circuit.
        """
        raise NotImplementedError()

>>>>>>> 27e09b89

class SmoothSumUnit(ProbabilisticCircuitMixin):
    label = 'shape=stencil(tZVtb4MgEMc/DW8XHmLSt43bvgdTOkkpEKBr9+2LoGvxgXULGqPh/tzPu5MDQGrbUc0Ahh0grwBjBKF/+vFlMqZWs8ZF44FfWRvN1hl1ZBfeugHAZccMd71K3gDc+zn9TepGSekJXEmbKA+6h1EuvS+8Rtjw7e9kpD3/xBwzQ4TRCvD789iXahsw2ijeFDtGXzzecuA0YrTVjysGRv/Hktpb1hY3qT9oc/w06izbudeqdlCGLQg/MhciNl4mzTihUUIZb4jvkAfABIYrX6bHzvbbwb3Dcd5P037iTBjlk/pi97pXk4VS5dgjQnC5jtg9hUijQOmqqrKVWY5i9xdE+PkrdRoLX6rCi1toPjMmBNf2N8b0gJgeIEVTD26zrgjWeIAFww0=);whiteSpace=wrap;html=1;labelPosition=center;verticalLabelPosition=bottom;align=center;verticalAlign=top;'
    image = os.path.join(os.path.dirname(__file__), "../../../", "resources", "icons", "Smoothsum.png")
    representation = '⊕'

    @property
    def weighted_subcircuits(self) -> List[Tuple[float, 'ProbabilisticCircuitMixin']]:
        """
        :return: The weighted subcircuits of this unit.
        """
        return [(self.probabilistic_circuit.edges[self, subcircuit]["weight"], subcircuit) for subcircuit in
                self.subcircuits]

    @property
    def latent_variable(self) -> Symbolic:
        return Symbolic(f"{hash(self)}.latent", list(range(len(self.subcircuits))))

    def add_subcircuit(self, subcircuit: ProbabilisticCircuitMixin, weight: float):
        """
        Add a subcircuit to the children of this unit.

        .. note::

            This method does not normalize the edges to the subcircuits.


        :param subcircuit: The subcircuit to add.
        :param weight: The weight of the subcircuit.
        """
        self.mount(subcircuit)
        self.probabilistic_circuit.add_edge(self, subcircuit, weight=weight)

    @property
    def domain(self) -> ComplexEvent:
        domain = self.subcircuits[0].domain
        for subcircuit in self.subcircuits[1:]:
            target_domain = subcircuit.domain
            domain = (target_domain | domain)
        return domain

    @property
    def weights(self) -> List[float]:
        """
        :return: The weights of the subcircuits of this unit.
        """
        return [weight for weight, _ in self.weighted_subcircuits]

    @cache_inference_result
    def _likelihood(self, event: Iterable) -> float:

        result = 0.

        for weight, subcircuit in self.weighted_subcircuits:
            result += weight * subcircuit._likelihood(event)

        return result

    @cache_inference_result
    def _probability(self, event: EncodedEvent) -> float:

        result = 0.

        for weight, subcircuit in self.weighted_subcircuits:
            result += weight * subcircuit._probability(event)

        return result

    @cache_inference_result
    def _conditional_from_single_event(self, event: EncodedEvent) -> Tuple[Optional[Self], float]:

        subcircuit_probabilities = []
        conditional_subcircuits = []
        total_probability = 0

        result = self.empty_copy()

        for weight, subcircuit in self.weighted_subcircuits:
            conditional, subcircuit_probability = subcircuit._conditional_from_single_event(event)

            if subcircuit_probability == 0:
                continue

            subcircuit_probability *= weight
            total_probability += subcircuit_probability
            subcircuit_probabilities.append(subcircuit_probability)
            conditional_subcircuits.append(conditional)

        if total_probability == 0:
            return None, 0

        # normalize probabilities
        normalized_probabilities = [p / total_probability for p in subcircuit_probabilities]

        # add edges and subcircuits
        for weight, subcircuit in zip(normalized_probabilities, conditional_subcircuits):
            result.mount(subcircuit)
            result.probabilistic_circuit.add_edge(result, subcircuit, weight=weight)

        return result, total_probability

    @cache_inference_result
    def sample(self, amount: int) -> Iterable:
        """
        Sample from the sum node using the latent variable interpretation.
        """
        weights, subcircuits = zip(*self.weighted_subcircuits)

        # sample the latent variable
        states = random.choices(list(range(len(weights))), weights=weights, k=amount)
        # sample from the children
        result = []
        for index, subcircuit in enumerate(self.subcircuits):
            result.extend(subcircuit.sample(states.count(index)))

        return result

    @cache_inference_result
    def moment(self, order: OrderType, center: CenterType) -> MomentType:
        # create a map for orders and centers
        order_of_self = self.filter_variable_map_by_self(order)
        center_of_self = self.filter_variable_map_by_self(center)

        # initialize result
        result = VariableMap({variable: 0 for variable in order_of_self})

        # for every weighted child
        for weight, subcircuit in self.weighted_subcircuits:

            # calculate the moment of the child
            sub_circuit_moment = subcircuit.moment(order_of_self, center_of_self)

            # add up the linear combination of the child moments
            for variable, moment in sub_circuit_moment.items():
                result[variable] += weight * moment

        return result

    @cache_inference_result
    def marginal(self, variables: Iterable[Variable]) -> Optional[Self]:

        # if this node has no variables that are required in the marginal, remove it.
        if set(self.variables).intersection(set(variables)) == set():
            return None

        result = self.empty_copy()

        # propagate to sub-circuits
        for weight, subcircuit in self.weighted_subcircuits:
            marginal = subcircuit.marginal(variables)

            if marginal is None:
                continue

            result.mount(marginal)
            result.probabilistic_circuit.add_edge(result, marginal, weight=weight)
        return result

    def __hash__(self):
        return id(self)

    def __eq__(self, other):
        return (isinstance(other, self.__class__) and self.weighted_subcircuits == other.weighted_subcircuits)

    def to_json(self):
        return {**super().to_json(), "weighted_subcircuits": [(weight, subcircuit.to_json()) for weight, subcircuit in
                                                              self.weighted_subcircuits]}

    @classmethod
    def _from_json(cls, data: Dict[str, Any]) -> Self:
        result = cls()
        for weight, subcircuit_data in data["weighted_subcircuits"]:
            subcircuit = ProbabilisticCircuitMixin.from_json(subcircuit_data)
            result.mount(subcircuit)
            result.probabilistic_circuit.add_edge(result, subcircuit, weight=weight)
        return result

    def __copy__(self):
        result = self.empty_copy()
        for weight, subcircuit in self.weighted_subcircuits:
            copied_subcircuit = subcircuit.__copy__()
            result.mount(copied_subcircuit)
            result.probabilistic_circuit.add_edge(result, copied_subcircuit, weight=weight)
        return result

    def mount_with_interaction_terms(self, other: 'SmoothSumUnit', interaction_model: ProbabilisticModel):
        """
        Create a distribution that factorizes as follows:

        .. math::
            p(self.latent\_variable) \cdot p(self.variables | self.latent\_variable) \cdot
            p(other.latent\_variable | self.latent\_variable) \cdot p(other.variables | other.latent\_variable)

        where `self.latent_variable` and `other.latent_variable` are the results of the latent variable interpretation
        of mixture models.

        :param other: The other distribution to mount at this distribution children level.
        :param interaction_model: The interaction probabilities between both latent variables
        """
        assert set(self.variables).intersection(set(other.variables)) == set()
        assert set(interaction_model.variables) == {self.latent_variable, other.latent_variable}

        own_latent_variable = self.latent_variable
        other_latent_variable = other.latent_variable
        own_subcircuits = self.subcircuits
        other_subcircuits = other.subcircuits

        for own_index, own_subcircuit in zip(own_latent_variable.domain, own_subcircuits):

            # create denominator of weight
            condition = Event({own_latent_variable: own_index})
            p_condition = interaction_model.probability(condition)

            # skip iterations that are impossible
            if p_condition == 0:
                continue

            # create proxy nodes for mounting
            proxy_product_node = DecomposableProductUnit()
            proxy_sum_node = other.empty_copy()
            self.probabilistic_circuit.add_nodes_from([proxy_product_node, proxy_sum_node])

            # remove edge to old child and replace it by product proxy
            self.probabilistic_circuit.remove_edge(self, own_subcircuit)
            self.add_subcircuit(proxy_product_node, p_condition)

            # mount current child on the product proxy
            proxy_product_node.add_subcircuit(own_subcircuit)

            # mount the proxy for the children from other in the product proxy
            proxy_product_node.add_subcircuit(proxy_sum_node)

            for other_index, other_subcircuit in zip(other_latent_variable.domain, other_subcircuits):

                # create numerator of weight
                query = Event({other_latent_variable: other_index}) & condition
                p_query = interaction_model.probability(query)

                # skip iterations that are impossible
                if p_query == 0:
                    continue

                # calculate conditional probability
                weight = p_query / p_condition

                # create edge from proxy to subcircuit
                proxy_sum_node.add_subcircuit(other_subcircuit, weight=weight)

    def mount_from_bayesian_network(self, other: 'SmoothSumUnit'):
        """
        Mount a distribution from tge `to_probabilistic_circuit` method in bayesian networks.
        The distribution is mounted as follows:


        :param other: The other distribution to mount at this distribution children level.
        :return:
        """
        assert set(self.variables).intersection(set(other.variables)) == set()
        assert len(self.subcircuits) == len(other.subcircuits)
        # mount the other subcircuit

        for (own_weight, own_subcircuit), other_subcircuit in zip(self.weighted_subcircuits, other.subcircuits):

            # create proxy nodes for mounting
            proxy_product_node = DecomposableProductUnit()
            self.probabilistic_circuit.add_node(proxy_product_node)

            # remove edge to old child and replace it by product proxy
            self.probabilistic_circuit.remove_edge(self, own_subcircuit)
            self.add_subcircuit(proxy_product_node, own_weight)
            proxy_product_node.add_subcircuit(own_subcircuit)
            proxy_product_node.add_subcircuit(other_subcircuit)

    @cache_inference_result
    def simplify(self) -> Self:

        # if this has only one child
        if len(self.subcircuits) == 1:
            return self.subcircuits[0].simplify()

        # create empty copy
        result = self.empty_copy()

        # for every subcircuit
        for weight, subcircuit in self.weighted_subcircuits:

            # if the weight is 0, skip this subcircuit
            if weight == 0:
                continue

            # simplify the subcircuit
            simplified_subcircuit = subcircuit.simplify()

            # if the simplified subcircuit is of the same type as this
            if type(simplified_subcircuit) is type(self):

                # type hinting
                simplified_subcircuit: Self

                # mount the children of that circuit directly
                for sub_weight, sub_subcircuit in simplified_subcircuit.weighted_subcircuits:
                    new_weight = sub_weight * weight
                    if new_weight > 0:
                        result.add_subcircuit(sub_subcircuit, new_weight)

            # if this cannot be simplified
            else:

                # mount the simplified subcircuit
                result.add_subcircuit(simplified_subcircuit, weight)

        return result

    def normalize(self):
        """
        Normalize the weights of the subcircuits such that they sum up to 1 inplace.
        """
        total_weight = sum([weight for weight, _ in self.weighted_subcircuits])
        for subcircuit in self.subcircuits:
            self.probabilistic_circuit.edges[self, subcircuit]["weight"] /= total_weight

    def is_deterministic(self) -> bool:

        # for every unique combination of subcircuits
        for index, subcircuit in enumerate(self.subcircuits):
            for subcircuit_ in self.subcircuits[index+1:]:

                # if they intersect, the sum is not deterministic
                if not subcircuit_.domain.intersection(subcircuit.domain).is_empty():
                    return False

        # if none intersect, the subcircuit is deterministic
        return True


class DeterministicSumUnit(SmoothSumUnit):
    """
    Deterministic Sum Units for Probabilistic Circuits
    """

    label = 'shape=stencil(vZVtb4MgEMc/DW8XhLj6dnHb92B6naQUDLC1+/ZD0LX4QLtFZ4zm7uDn3d8DEC1Nw1pABDeIPiNCMozd09mnkc1MC5UNzj0/Qx3cxmp1gBOvbQ/gsgHNbRelLwg/uTHdTctKSekIXEkTRa7iDsa4dHPxOcD6b39FVuv4R7Cg+wyDF5HX+7EP+TbgbKN8Y+yQ/er5rgeOM862+nGrgbO/Y2npPEvNTcs3Vh3etfqQ9XTWYmyvNMwEfsJciLDwEmWGAZUSSjtHePs6EKHYX2mZrle22w4uK5yk57WsGzgJDOGj+oSL7vmoUfIUe0AILpcRxV2IOIss7qo8qcx8FsVvEP7nL+g0CL+WwrNbaLoyEIK35hZjfECMD5BNSl9syhtr/t8l20WMXSRZ8RgpNpirCuanTbYR7w0nvnd8Aw==);whiteSpace=wrap;html=1;labelPosition=center;verticalLabelPosition=bottom;align=center;verticalAlign=top;'
    representation = '⊕'
    image = os.path.join(os.path.dirname(__file__),"../../../", "resources", "icons", 'DeterministicSumUnit.png')

    def merge_modes_if_one_dimensional(self, modes: List[EncodedEvent]) -> List[EncodedEvent]:
        """
        Merge the modes in `modes` to one mode if the model is one dimensional.

        :param modes: The modes to merge.
        :return: The (possibly) merged modes.
        """
        if len(self.variables) > 1:
            return modes

        # merge modes
        mode = modes[0]

        for mode_ in modes[1:]:
            mode = mode | mode_

        return [mode]

    @cache_inference_result
    def _mode(self) -> Tuple[ComplexEvent, float]:

        modes = []
        likelihoods = []

        # gather all modes from the children
        for weight, subcircuit in self.weighted_subcircuits:
            mode, likelihood = subcircuit._mode()
            modes.append(mode)
            likelihoods.append(weight * likelihood)

        # get the most likely result
        maximum_likelihood = max(likelihoods)
        mode_events = []

        # gather all results that are maximum likely
        for mode, likelihood in zip(modes, likelihoods):
            if likelihood == maximum_likelihood:
                mode_events.extend(mode.events)

        modes = ComplexEvent(mode_events)  # self.merge_modes_if_one_dimensional(result)
        return modes, maximum_likelihood

    def sub_circuit_index_of_sample(self, sample: Iterable) -> Optional[int]:
        """
        :return: the index of the subcircuit where p(sample) > 0 and None if p(sample) = 0 for all subcircuits.
        """
        for index, subcircuit in enumerate(self.subcircuits):
            if subcircuit.likelihood(sample) > 0:
                return index
        return None

    def is_deterministic(self) -> bool:
        return True


class DecomposableProductUnit(ProbabilisticCircuitMixin):
    """
    Decomposable Product Units for Probabilistic Circuits
    """

    label = 'shape=stencil(tZXbboQgEIafhtsGIY3XjW3fg+psJcsCAbe7ffsiSFc8dduiMZqZYT5/BgcQrWzLNCCCW0SfESEFxu7p7MvEZlZD3QXngV+hCW7bGXWEC2+6AcBlC4Z3fZS+IPzkxvQ3rWolpSNwJW0SGcUdjHHpcvE1wIZvfyaWdvwTdGAGhcGLyOv92IfHfcDFTnpTbFSfXW8+cKq42GvhsoGLv2Np5TxrPzet3lh9fDfqLJt51mrsoAwsBL7DXIjQeBvTDANqJZRxjvD280CEYn9tl2nc2W47uHU42c7TrB84C8TwSX3Are4kXc9oLrMjQnA5QpQporwLkaoo/6+C/EaFX/yVOsXC56rw4ha6PTMQgmv7E2N6QEwPkKxT92mzrvDecIB5xxc=);whiteSpace=wrap;html=1;labelPosition=center;verticalLabelPosition=bottom;align=center;verticalAlign=top;'
    representation = "⊗"
    image = os.path.join(os.path.dirname(__file__),"../../../", "resources", "icons", 'DecomposableProductUnit.png')

    @property
    def domain(self) -> ComplexEvent:

        # initialize domain
        domain = self.subcircuits[0].domain

        # gather all domains from the children
        for subcircuit in self.subcircuits[1:]:
            domain = domain & subcircuit.domain

        return domain

    def add_subcircuit(self, subcircuit: ProbabilisticCircuitMixin):
        """
        Add a subcircuit to the children of this unit.

        :param subcircuit: The subcircuit to add.
        """
        self.mount(subcircuit)
        self.probabilistic_circuit.add_edge(self, subcircuit)

    @cache_inference_result
    def _likelihood(self, event: Iterable) -> float:

        variables = self.variables

        result = 1.

        for subcircuit in self.subcircuits:
            subcircuit_variables = subcircuit.variables
            partial_event = [event[variables.index(variable)] for variable in subcircuit_variables]
            result *= subcircuit._likelihood(partial_event)

        return result

    @cache_inference_result
    def _probability(self, event: EncodedEvent) -> float:

        result = 1.

        for subcircuit in self.subcircuits:
            # load variables of this subcircuit
            subcircuit_variables = subcircuit.variables

            # construct partial event for child
            subcircuit_event = EncodedEvent({variable: event[variable] for variable in subcircuit_variables})

            # multiply results
            result *= subcircuit._probability(subcircuit_event)

        return result

    def is_deterministic(self) -> bool:
        return True

    def is_decomposable(self):
        for index, subcircuit in enumerate(self.subcircuits):
            variables = subcircuit.variables
            for subcircuit_ in self.subcircuits[index+1:]:
                if len(set(subcircuit_.variables).intersection(set(variables))) > 0:
                    return False
        return True

    @cache_inference_result
    def _mode(self) -> Tuple[ComplexEvent, float]:

        # initialize mode and likelihood
        mode, likelihood = self.subcircuits[0]._mode()

        # gather all modes from the children
        for subcircuit in self.subcircuits[1:]:

            subcircuit_mode, subcircuit_likelihood = subcircuit._mode()
            mode = mode & subcircuit_mode

            likelihood *= subcircuit_likelihood

        return mode, likelihood

    @cache_inference_result
    def _conditional_from_single_event(self, event: EncodedEvent) -> Tuple[Self, float]:
        # initialize probability
        probability = 1.

        # create new node with new circuit attached to it
        resulting_node = self.empty_copy()

        for subcircuit in self.subcircuits:

            # get conditional child and probability in pre-order
            conditional_subcircuit, conditional_probability = subcircuit._conditional_from_single_event(event)

            # if any is 0, the whole probability is 0
            if conditional_probability == 0:
                return None, 0

            resulting_node.mount(conditional_subcircuit)
            resulting_node.probabilistic_circuit.add_edge(resulting_node, conditional_subcircuit)
            # update probability and children
            probability *= conditional_probability

        return resulting_node, probability

    @cache_inference_result
    def sample(self, amount: int) -> List[List[Any]]:

        # load on variables
        variables = self.variables

        # list for the samples content in the same order as self.variables
        rearranged_samples = [[None for _ in range(len(variables))] for _ in range(amount)]

        # for every subcircuit
        for subcircuit in self.subcircuits:

            # sample from the subcircuit
            sample_subset = subcircuit.sample(amount)

            # for each sample from the subcircuit
            for sample_index in range(amount):

                # for each variable and its index of the subcircuit
                for child_variable_index, variable in enumerate(subcircuit.variables):

                    # find the index of the variable in the variables of the product
                    rearranged_samples[sample_index][variables.index(variable)] = (
                        sample_subset[sample_index][child_variable_index])

        return rearranged_samples

    @cache_inference_result
    def moment(self, order: OrderType, center: CenterType) -> MomentType:

        # initialize result
        result = VariableMap()

        for subcircuit in self.subcircuits:
            # calculate the moment of the child
            child_moment = subcircuit.moment(order, center)

            result = VariableMap({**result, **child_moment})

        return result

    @cache_inference_result
    def marginal(self, variables: Iterable[Variable]) -> Optional[Self]:
        # if this node has no variables that are required in the marginal, remove it.
        if set(self.variables).intersection(set(variables)) == set():
            return None

        result = self.empty_copy()

        # propagate to sub-circuits
        for subcircuit in self.subcircuits:
            marginal = subcircuit.marginal(variables)

            if marginal is None:
                continue

            result.mount(marginal)
            result.probabilistic_circuit.add_edge(result, marginal)
        return result

    def to_json(self) -> Dict[str, Any]:
        return {**super().to_json(), "subcircuits": [subcircuit.to_json() for subcircuit in self.subcircuits]}

    @classmethod
    def _from_json(cls, data: Dict[str, Any]) -> Self:
        result = cls()
        for subcircuit_data in data["subcircuits"]:
            subcircuit = ProbabilisticCircuitMixin.from_json(subcircuit_data)
            result.mount(subcircuit)
            result.probabilistic_circuit.add_edge(result, subcircuit)
        return result

    def __copy__(self):
        result = self.__class__()
        for subcircuit in self.subcircuits:
            copied_subcircuit = subcircuit.__copy__()
            result.mount(copied_subcircuit)
            result.probabilistic_circuit.add_edge(result, copied_subcircuit)
        return result

    @cache_inference_result
    def simplify(self) -> Self:

        # if this has only one child
        if len(self.subcircuits) == 1:
            return self.subcircuits[0].simplify()

        # create empty copy
        result = self.empty_copy()

        # for every subcircuit
        for subcircuit in self.subcircuits:

            # simplify the subcircuit
            simplified_subcircuit = subcircuit.simplify()

            # if the simplified subcircuit is of the same type as this
            if type(simplified_subcircuit) is type(self):

                # type hinting
                simplified_subcircuit: Self

                # mount the children of that circuit directly
                for sub_subcircuit in simplified_subcircuit.subcircuits:
                    result.add_subcircuit(sub_subcircuit)

            # if this cannot be simplified
            else:
                # mount the simplified subcircuit
                result.add_subcircuit(simplified_subcircuit)

        return result


class ProbabilisticCircuit(ProbabilisticModel, nx.DiGraph, SubclassJSONSerializer):
    """
    Probabilistic Circuits as a directed, rooted, acyclic graph.
    """

    def __init__(self):
        super().__init__(None)
        nx.DiGraph.__init__(self)

    @property
    def variables(self) -> Tuple[Variable, ...]:
        return self.root.variables

    @property
    def leaves(self) -> List[UnivariateDistribution]:
        return self.root.leaves

    def is_valid(self) -> bool:
        """
        Check if this graph is:

        - acyclic
        - connected

        :return: True if the graph is valid, False otherwise.
        """
        return nx.is_directed_acyclic_graph(self) and nx.is_weakly_connected(self)

    def add_node(self, node: ProbabilisticCircuitMixin, **attr):

        # write self as the nodes circuit
        node.probabilistic_circuit = self

        # call super
        super().add_node(node, **attr)

    def add_nodes_from(self, nodes_for_adding, **attr):
        for node in nodes_for_adding:
            self.add_node(node, **attr)

    @property
    def root(self) -> ProbabilisticCircuitMixin:
        """
        The root of the circuit is the node with in-degree 0.
        This is the output node, that will perform the final computation.

        :return: The root of the circuit.
        """
        possible_roots = [node for node in self.nodes() if self.in_degree(node) == 0]
        if len(possible_roots) > 1:
            raise ValueError(f"More than one root found. Possible roots are {possible_roots}")

        return possible_roots[0]

    @graph_inference_caching_wrapper
    def _likelihood(self, event: Iterable) -> float:
        return self.root._likelihood(event)

    @graph_inference_caching_wrapper
    def _probability(self, event: EncodedEvent) -> float:
        return self.root._probability(event)

    @graph_inference_caching_wrapper
    def _mode(self) -> Tuple[Iterable[EncodedEvent], float]:
        return self.root._mode()

    @graph_inference_caching_wrapper
    def _conditional(self, event: EncodedEvent) -> Tuple[Optional[Self], float]:
        conditional, probability = self.root._conditional(event)
        if conditional is None:
            return None, 0
        return conditional.probabilistic_circuit, probability

    @graph_inference_caching_wrapper
    def marginal(self, variables: Iterable[Variable]) -> Optional[Self]:
        root = self.root
        result = self.root.marginal(variables)
        if result is None:
            return None
        root.reset_result_of_current_query()
        return result.probabilistic_circuit

    def sample(self, amount: int) -> Iterable:
        return self.root.sample(amount)

    @graph_inference_caching_wrapper
    def moment(self, order: OrderType, center: CenterType) -> MomentType:
        return self.root.moment(order, center)

    @graph_inference_caching_wrapper
    def simplify(self) -> Self:
        return self.root.simplify().probabilistic_circuit

    @property
    def domain(self) -> Event:
        root = self.root
        result = self.root.domain
        root.reset_result_of_current_query()
        return result

    def is_decomposable(self) -> bool:
        """
        Check if the whole circuit is decomposed.

        A circuit is decomposed if all its product units are decomposed.

        :return: if the whole circuit is decomposed
        """
        return all([subcircuit.is_decomposable() for subcircuit in self.leaves if
                    isinstance(subcircuit, DecomposableProductUnit)])

    def __eq__(self, other: 'ProbabilisticCircuit'):
        return self.root == other.root

    def to_json(self) -> Dict[str, Any]:

        # get super result
        result = super().to_json()

        hash_to_node_map = dict()

        for node in self.nodes:
            node_json = node.empty_copy().to_json()
            hash_to_node_map[hash(node)] = node_json

        unweighted_edges = [(hash(source), hash(target)) for source, target
                            in self.unweighted_edges]
        weighted_edges = [(hash(source), hash(target), weight)
                          for source, target, weight in self.weighted_edges]
        result["hash_to_node_map"] = hash_to_node_map
        result["unweighted_edges"] = unweighted_edges
        result["weighted_edges"] = weighted_edges
        return result

    @classmethod
    def _from_json(cls, data: Dict[str, Any]) -> Self:
        result = ProbabilisticCircuit()
        hash_remap: Dict[int, ProbabilisticCircuitMixin] = dict()

        for hash_, node_data in data["hash_to_node_map"].items():
            node = ProbabilisticCircuitMixin.from_json(node_data)
            hash_remap[int(hash_)] = node
            result.add_node(node)

        for source_hash, target_hash in data["unweighted_edges"]:
            result.add_edge(hash_remap[source_hash], hash_remap[target_hash])

        for source_hash, target_hash, weight in data["weighted_edges"]:
            result.add_edge(hash_remap[source_hash], hash_remap[target_hash], weight=weight)

        return result

    def update_variables(self, new_variables: VariableMap):
        """
        Update the variables of this unit and its descendants.

        :param new_variables: The new variables to set.
        """
        self.root.update_variables(new_variables)

    @property
    def weighted_edges(self):
        """
        :return: All weighted edges of the circuit.
        """

        # gather all weighted and non-weighted edges from the subgraph
        weighted_edges = []

        for edge in self.edges:
            edge_ = self.edges[edge]

            if "weight" in edge_.keys():
                weight = edge_["weight"]
                weighted_edges.append((*edge, weight))

        return weighted_edges

    @property
    def unweighted_edges(self):
        """
        :return: All unweighted edges of the circuit.
        """
        # gather all weighted and non-weighted edges from the subgraph
        unweighted_edges = []

        for edge in self.edges:
            edge_ = self.edges[edge]

            if "weight" not in edge_.keys():
                unweighted_edges.append(edge)

        return unweighted_edges

    def plot(self):
<<<<<<< HEAD

        images = dict()
        for node in self.nodes:
            images[hash(node)] = PIL.Image.open(node.image)

        fig, ax = plt.subplots(dpi=200, figsize=(10, 10))
        graph_pos = nx.nx_agraph.graphviz_layout(self, prog="twopi", args="")
        pos = nx.spring_layout(self, scale=0.5, pos=graph_pos, threshold=2.0531, k=2, weight=1, iterations=100)
        nx.draw_networkx_edges(
            self,
            pos=pos,
            ax=ax,
            arrows=True,
            min_source_margin=10,
            min_target_margin=10,
        )

        tr_figure = ax.transData.transform
        tr_axes = fig.transFigure.inverted().transform
        icon_size = (ax.get_xlim()[1] - ax.get_xlim()[0]) * 0.02
        icon_center = icon_size / 2.0

        for node in self.nodes:

            xf, yf = tr_figure(pos[node])
            xa, ya = tr_axes((xf, yf))

            a = plt.axes([xa - icon_center, ya - icon_center, icon_size, icon_size])
            a.imshow(images[hash(node)])
            a.axis("off")

            text_margin = 5
            text_x = xa - icon_center + text_margin
            text_y = ya + icon_center - text_margin
            plt.text(text_x, text_y, node.representation, color='black', fontsize=3, ha='left', va='top')
        plt.show()
=======
        return self.root.plot()

    def plotly_layout(self):
        return self.root.plotly_layout()

    def is_deterministic(self) -> bool:
        """
        :return: Rather this circuit is deterministic or not.
        """
        return all(node.is_deterministic() for node in self.nodes if isinstance(node, SmoothSumUnit))
>>>>>>> 27e09b89
<|MERGE_RESOLUTION|>--- conflicted
+++ resolved
@@ -278,15 +278,6 @@
         """
         return self.__class__()
 
-<<<<<<< HEAD
-    def draw_io_style(self) -> Dict[str, Any]:
-        return {
-            "style": self.label,
-            "width": 30,
-            "height": 30,
-            "label": self.representation
-        }
-=======
     def pdf_trace_1d(self, samples: List[float], support: portion.Interval) -> go.Scatter:
         """
         Generate the pdf trace for a 1D plot of a circuit.
@@ -532,7 +523,13 @@
         """
         raise NotImplementedError()
 
->>>>>>> 27e09b89
+    def draw_io_style(self) -> Dict[str, Any]:
+        return {
+            "style": self.label,
+            "width": 30,
+            "height": 30,
+            "label": self.representation
+        }
 
 class SmoothSumUnit(ProbabilisticCircuitMixin):
     label = 'shape=stencil(tZVtb4MgEMc/DW8XHmLSt43bvgdTOkkpEKBr9+2LoGvxgXULGqPh/tzPu5MDQGrbUc0Ahh0grwBjBKF/+vFlMqZWs8ZF44FfWRvN1hl1ZBfeugHAZccMd71K3gDc+zn9TepGSekJXEmbKA+6h1EuvS+8Rtjw7e9kpD3/xBwzQ4TRCvD789iXahsw2ijeFDtGXzzecuA0YrTVjysGRv/Hktpb1hY3qT9oc/w06izbudeqdlCGLQg/MhciNl4mzTihUUIZb4jvkAfABIYrX6bHzvbbwb3Dcd5P037iTBjlk/pi97pXk4VS5dgjQnC5jtg9hUijQOmqqrKVWY5i9xdE+PkrdRoLX6rCi1toPjMmBNf2N8b0gJgeIEVTD26zrgjWeIAFww0=);whiteSpace=wrap;html=1;labelPosition=center;verticalLabelPosition=bottom;align=center;verticalAlign=top;'
@@ -1352,8 +1349,7 @@
 
         return unweighted_edges
 
-    def plot(self):
-<<<<<<< HEAD
+    def plot_structure(self):
 
         images = dict()
         for node in self.nodes:
@@ -1390,7 +1386,8 @@
             text_y = ya + icon_center - text_margin
             plt.text(text_x, text_y, node.representation, color='black', fontsize=3, ha='left', va='top')
         plt.show()
-=======
+
+    def plot(self):
         return self.root.plot()
 
     def plotly_layout(self):
@@ -1400,5 +1397,4 @@
         """
         :return: Rather this circuit is deterministic or not.
         """
-        return all(node.is_deterministic() for node in self.nodes if isinstance(node, SmoothSumUnit))
->>>>>>> 27e09b89
+        return all(node.is_deterministic() for node in self.nodes if isinstance(node, SmoothSumUnit))