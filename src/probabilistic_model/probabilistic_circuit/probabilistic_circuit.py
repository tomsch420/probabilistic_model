from __future__ import annotations

import itertools
import unittest
from abc import abstractmethod
from functools import cached_property

import queue
import random
from typing import Tuple, Iterable, TYPE_CHECKING

import networkx as nx
import numpy as np
from random_events.product_algebra import VariableMap, SimpleEvent, Event
from random_events.set import SetElement
from random_events.variable import Variable, Symbolic
from sortedcontainers import SortedSet

from typing_extensions import List, Optional, Any, Self, Dict, Tuple, Iterable, TYPE_CHECKING

from ..error import IntractableError
from ..probabilistic_model import ProbabilisticModel, OrderType, CenterType, MomentType
from random_events.utils import SubclassJSONSerializer

import matplotlib.pyplot as plt
import os
import PIL

if TYPE_CHECKING:
    from .distributions import UnivariateDistribution


def cache_inference_result(func):
    """
    Decorator for caching the result of a function call in a 'ProbabilisticCircuitMixin' object.
    """

    def wrapper(*args, **kwargs):

        self: ProbabilisticCircuitMixin = args[0]
        if not self.cache_result:
            return func(*args, **kwargs)
        if self.result_of_current_query is None:
            self.result_of_current_query = func(*args, **kwargs)
        return self.result_of_current_query

    return wrapper


def graph_inference_caching_wrapper(func):
    """
    Decorator for (re)setting the caching flag and results in a Probabilistic Circuit.
    """

    def wrapper(*args, **kwargs):
        # highlight type of self
        self: ProbabilisticCircuit = args[0]

        # get the root
        root = self.root

        # recursively activate caching
        root.cache_result = True

        # evaluate the function
        result = func(*args, **kwargs)

        # if the result is None, the root has been destroyed
        if result is None:
            return None

        # reset result
        root.reset_result_of_current_query()

        # reset flag
        root.cache_result = False
        return result

    return wrapper


class ProbabilisticCircuitMixin(ProbabilisticModel, SubclassJSONSerializer):
    """
    Mixin class for all components of a probabilistic circuit.
    """

    probabilistic_circuit: ProbabilisticCircuit
    """
    The circuit this component is part of. 
    """

    representation: str = None
    """
    The string representing this component.
    """

    result_of_current_query: Any = None
    """
    Cache of the result of the current query. If the circuit would be queried multiple times,
    this would be returned instead.
    """

    _cache_result: bool = False
    """
    Flag for caching the result of the current query.
    """

    def __init__(self):
        self.probabilistic_circuit = ProbabilisticCircuit()
        self.probabilistic_circuit.add_node(self)

    @property
    def subcircuits(self) -> List[ProbabilisticCircuitMixin]:
        """
        :return: The subcircuits of this unit.
        """
        return list(self.probabilistic_circuit.successors(self))

    def support(self) -> Event:
        return self.support_property

    @abstractmethod
    @cached_property
    def support_property(self) -> Event:
        raise NotImplementedError

    @property
    @abstractmethod
    def variables(self) -> SortedSet:
        raise NotImplementedError

    @property
    def cache_result(self) -> bool:
        return self._cache_result

    @cache_result.setter
    def cache_result(self, value: bool):
        """
        Set the caching of the result flag in this and every sub-circuit.
        If a sub-circuit has the flag already set to the value, it will not recurse in that sub-circuit.
        :param value: The value to set the flag to.
        """
        self._cache_result = value
        for subcircuit in self.subcircuits:
            if subcircuit.cache_result != value:
                subcircuit.cache_result = value

    @property
    def leaves(self) -> List[UnivariateDistribution]:
        return [node for node in nx.descendants(self.probabilistic_circuit, self) if
                self.probabilistic_circuit.out_degree(node) == 0]

    def update_variables(self, new_variables: VariableMap):
        """
        Update the variables of this unit and its descendants.

        :param new_variables: A map that maps the variables that should be replaced to their new variable.
        """
        for leaf in self.leaves:
            if leaf.variable in new_variables:
                leaf.variable = new_variables[leaf.variable]

    def mount(self, other: ProbabilisticCircuitMixin):
        """
        Mount another unit including its descendants. There will be no edge from `self` to `other`.

        :param other: The other circuit or unit to mount.
        """

        descendants = nx.descendants(other.probabilistic_circuit, other)
        descendants = descendants.union([other])
        subgraph = other.probabilistic_circuit.subgraph(descendants)

        # gather all weighted and non-weighted edges from the subgraph
        weighted_edges = []
        normal_edges = []

        for edge in subgraph.edges:
            edge_ = subgraph.edges[edge]

            if "weight" in edge_.keys():
                weight = edge_["weight"]
                weighted_edges.append((*edge, weight))
            else:
                normal_edges.append(edge)

        self.probabilistic_circuit.add_nodes_from(subgraph.nodes())
        self.probabilistic_circuit.add_edges_from(normal_edges)
        self.probabilistic_circuit.add_weighted_edges_from(weighted_edges)

    @abstractmethod
    def is_deterministic(self) -> bool:
        """
        Calculate if this circuit is deterministic or not.
        """
        raise NotImplementedError

    def filter_variable_map_by_self(self, variable_map: VariableMap):
        """
        Filter a variable map by the variables of this unit.

        :param variable_map: The map to filter
        :return: The map filtered by the variables of this unit.
        """
        variables = self.variables
        return variable_map.__class__(
            {variable: value for variable, value in variable_map.items() if variable in variables})

    def log_conditional(self, event: Event) -> Tuple[Optional[ProbabilisticCircuitMixin], float]:

        # skip trivial case
        if event.is_empty():
            return None, -np.inf

        # if the event is easy, don't create a proxy node
        elif len(event.simple_sets) == 1:
            return self.log_conditional_of_simple_event(event.simple_sets[0])

        # construct the proxy node
        result = SumUnit()
        total_probability = 0

        for simple_event in event.simple_sets:

            # reset cache
            self.reset_result_of_current_query()

            conditional, log_probability = self.log_conditional_of_simple_event(simple_event)

            # skip if impossible
            if log_probability == -np.inf:
                continue

            probability = np.exp(log_probability)

            total_probability += probability
            result.add_subcircuit(conditional, probability)

        if total_probability == 0:
            return None, -np.inf

        result.normalize()

        return result, np.log(total_probability)

    @abstractmethod
    @cache_inference_result
    def log_conditional_of_simple_event(self, event: SimpleEvent) -> Tuple[Optional[Self], float]:
        """
        Construct the conditional circuit from a simple event.

        :param: The simple event to condition on.
        :return: the conditional circuit and log(p(event))
        """
        raise NotImplementedError

    def reset_result_of_current_query(self):
        """
        Reset the result of the current query recursively.
        If a sub-circuit has the result already reset, it will not recurse in that sub-circuit.
        """
        self.result_of_current_query = None
        for subcircuit in self.subcircuits:
            if subcircuit.result_of_current_query is not None:
                subcircuit.reset_result_of_current_query()

    def __hash__(self):
        return id(self)

    def __eq__(self, other):
        return isinstance(other, self.__class__) and self.subcircuits == other.subcircuits

    def __copy__(self):
        raise NotImplementedError()

    def empty_copy(self) -> Self:
        """
        Creat a copy of this circuit without any subcircuits. Only the parameters should be copied.
        This is used whenever a new circuit has to be created
        during inference.

        :return: A copy of this circuit without any subcircuits.
        """
        return self.__class__()

    def simplify(self) -> Self:
        """
        Simplify the circuit by removing nodes and redirected edges that have no impact.
        Essentially, this method transform the circuit into an alternating order of sum and product units.

        :return: The simplified circuit.
        """
        raise NotImplementedError()

    def draw_io_style(self) -> Dict[str, Any]:
        return {
            "style": self.label,
            "width": 30,
            "height": 30,
            "label": self.representation
        }

<<<<<<< HEAD
    def area_validation_metric(self, other: Self) -> float:
        """
          Calculate the area validation metric of the circuit.
          This is forwarded from avm of ProbabilisticCircuit Class
        """
        return self.probabilistic_circuit.root.area_validation_metric(other.probabilistic_circuit.root)

    def event_of_higher_density(self, other, own_node_weights, other_node_weights):
        return self.event_of_higher_density(other, own_node_weights, other_node_weights)


def nodes_weights(circuit: ProbabilisticCircuit) -> dict:
    node_weights = {hash(circuit.root): [1]}
    seen_nodes = set()
    seen_nodes.add(hash(circuit.root))
    to_visit_nodes = queue.Queue()

    to_visit_nodes.put(circuit.root)
    while not to_visit_nodes.empty():
        node = to_visit_nodes.get()
        succ_iter = circuit.successors(node)
        for succ in succ_iter:
            if circuit.has_edge(node, succ):
                weight = circuit.get_edge_data(node, succ)["weight"]
                node_weights[hash(succ)] = [old * weight for old in node_weights[hash(node)]] + node_weights.get(
                    hash(succ), [])
                if hash(succ) not in seen_nodes:
                    seen_nodes.add(hash(succ))
                    to_visit_nodes.put(succ)
    return node_weights
def event_of_higher_density(self, other: Self,  own_node_weights, other_node_weights) -> Event:
    return self.probabilistic_circuit.root.event_of_higher_density(other.probabilistic_circuit.root, own_node_weights, other_node_weights)


class SmoothSumUnit(ProbabilisticCircuitMixin):
    label = 'shape=stencil(tZVtb4MgEMc/DW8XHmLSt43bvgdTOkkpEKBr9+2LoGvxgXULGqPh/tzPu5MDQGrbUc0Ahh0grwBjBKF/+vFlMqZWs8ZF44FfWRvN1hl1ZBfeugHAZccMd71K3gDc+zn9TepGSekJXEmbKA+6h1EuvS+8Rtjw7e9kpD3/xBwzQ4TRCvD789iXahsw2ijeFDtGXzzecuA0YrTVjysGRv/Hktpb1hY3qT9oc/w06izbudeqdlCGLQg/MhciNl4mzTihUUIZb4jvkAfABIYrX6bHzvbbwb3Dcd5P037iTBjlk/pi97pXk4VS5dgjQnC5jtg9hUijQOmqqrKVWY5i9xdE+PkrdRoLX6rCi1toPjMmBNf2N8b0gJgeIEVTD26zrgjWeIAFww0=);whiteSpace=wrap;html=1;labelPosition=center;verticalLabelPosition=bottom;align=center;verticalAlign=top;'
    image = os.path.join(os.path.dirname(__file__), "../../../", "resources", "icons", "Smoothsum.png")
    representation = '+'
=======
class SumUnit(ProbabilisticCircuitMixin):

    @property
    def representation(self) -> str:
        return "⊕" if self.is_deterministic() else "+"
>>>>>>> e5d8c3bb

    @property
    def weighted_subcircuits(self) -> List[Tuple[float, 'ProbabilisticCircuitMixin']]:
        """
        :return: The weighted subcircuits of this unit.
        """
        return [(self.probabilistic_circuit.edges[self, subcircuit]["weight"], subcircuit) for subcircuit in
                self.subcircuits]

    @property
    def variables(self) -> SortedSet:
        return self.subcircuits[0].variables

    @property
    def latent_variable(self) -> Symbolic:
        name = f"{hash(self)}.latent"
        enum_elements = {"EMPTY_SET": -1}
        enum_elements.update({str(hash(subcircuit)): index for index, subcircuit in enumerate(self.subcircuits)})
        domain = SetElement(name, enum_elements)
        return Symbolic(name, domain)

    def add_subcircuit(self, subcircuit: ProbabilisticCircuitMixin, weight: float):
        """
        Add a subcircuit to the children of this unit.

        .. note::

            This method does not normalize the edges to the subcircuits.


        :param subcircuit: The subcircuit to add.
        :param weight: The weight of the subcircuit.
        """
        self.mount(subcircuit)
        self.probabilistic_circuit.add_edge(self, subcircuit, weight=weight)

    @cached_property
    def support_property(self) -> Event:
        support = self.subcircuits[0].support()
        for subcircuit in self.subcircuits[1:]:
            support |= subcircuit.support()
        return support

    @property
    def weights(self) -> np.array:
        """
        :return: The weights of the subcircuits of this unit.
        """
        return np.array([weight for weight, _ in self.weighted_subcircuits])

    @cache_inference_result
    def log_likelihood(self, events: np.array) -> np.array:
        result = np.zeros(len(events))
        for weight, subcircuit in self.weighted_subcircuits:
            subcircuit_likelihood = subcircuit.likelihood(events)
            result += weight * subcircuit_likelihood
        return np.log(result)

    def cdf(self, events: np.array) -> np.array:
        result = np.zeros(len(events))
        for weight, subcircuit in self.weighted_subcircuits:
            subcircuit_cdf = subcircuit.cdf(events)
            result += weight * subcircuit_cdf
        return result

    @cache_inference_result
    def probability_of_simple_event(self, event: SimpleEvent) -> float:
        return sum([weight * subcircuit.probability_of_simple_event(event) for weight, subcircuit in
                    self.weighted_subcircuits])

    def log_conditional_of_simple_event(self, event: SimpleEvent) -> Tuple[Optional[Self], float]:
        # initialize result
        result = self.empty_copy()

        # for every weighted subcircuit
        for weight, subcircuit in self.weighted_subcircuits:

            # condition the subcircuit
            conditional, subcircuit_log_probability = subcircuit.log_conditional_of_simple_event(event)

            # skip impossible subcircuits
            if conditional is None:
                continue

            subcircuit_probability = np.exp(subcircuit_log_probability)
            # add subcircuit
            result.add_subcircuit(conditional, weight * subcircuit_probability)

        # check if the result is valid
        total_probability = sum(result.weights)
        if total_probability == 0:
            return None, -np.inf

        # normalize probabilities
        result.normalize()

        return result, np.log(total_probability)

    def sample(self, amount: int) -> np.array:
        """
        Sample from the sum node using the latent variable interpretation.
        """
        weights, subcircuits = zip(*self.weighted_subcircuits)
        # sample the latent variable
        states = np.random.choice(np.arange(len(self.weights)), size=amount, p=weights)
        _, counts = np.unique(states, return_counts=True)
        # sample from the children
        result = self.subcircuits[0].sample(int(counts[0]))
        for amount, subcircuit in zip(counts[1:], self.subcircuits[1:]):
            result = np.concatenate((result, subcircuit.sample(amount)))
        return result

    @cache_inference_result
    def moment(self, order: OrderType, center: CenterType) -> MomentType:
        # create a map for orders and centers
        order_of_self = self.filter_variable_map_by_self(order)
        center_of_self = self.filter_variable_map_by_self(center)

        # initialize result
        result = VariableMap({variable: 0 for variable in order_of_self})

        # for every weighted child
        for weight, subcircuit in self.weighted_subcircuits:

            # calculate the moment of the child
            sub_circuit_moment = subcircuit.moment(order_of_self, center_of_self)

            # add up the linear combination of the child moments
            for variable, moment in sub_circuit_moment.items():
                result[variable] += weight * moment

        return result

    @cache_inference_result
    def marginal(self, variables: Iterable[Variable]) -> Optional[Self]:

        # if this node has no variables that are required in the marginal, remove it.
        if set(self.variables).intersection(set(variables)) == set():
            return None

        result = self.empty_copy()

        # propagate to sub-circuits
        for weight, subcircuit in self.weighted_subcircuits:
            result.add_subcircuit(subcircuit.marginal(variables), weight)
        return result

    def __hash__(self):
        return id(self)

    def __eq__(self, other):
        return isinstance(other, self.__class__) and self.weighted_subcircuits == other.weighted_subcircuits

    def to_json(self):
        return {**super().to_json(), "weighted_subcircuits": [(weight, subcircuit.to_json()) for weight, subcircuit in
                                                              self.weighted_subcircuits]}

    @classmethod
    def _from_json(cls, data: Dict[str, Any]) -> Self:
        result = cls()
        for weight, subcircuit_data in data["weighted_subcircuits"]:
            subcircuit = ProbabilisticCircuitMixin.from_json(subcircuit_data)
            result.mount(subcircuit)
            result.probabilistic_circuit.add_edge(result, subcircuit, weight=weight)
        return result

    def __copy__(self):
        result = self.empty_copy()
        for weight, subcircuit in self.weighted_subcircuits:
            copied_subcircuit = subcircuit.__copy__()
            result.mount(copied_subcircuit)
            result.probabilistic_circuit.add_edge(result, copied_subcircuit, weight=weight)
        return result

    def mount_with_interaction_terms(self, other: 'SumUnit', interaction_model: ProbabilisticModel):
        """
        Create a distribution that factorizes as follows:

        .. math::
            p(self.latent\_variable) \cdot p(self.variables | self.latent\_variable) \cdot
            p(other.latent\_variable | self.latent\_variable) \cdot p(other.variables | other.latent\_variable)

        where `self.latent_variable` and `other.latent_variable` are the results of the latent variable interpretation
        of mixture models.

        :param other: The other distribution to mount at this distribution children level.
        :param interaction_model: The interaction probabilities between both latent variables
        """
        assert set(self.variables).intersection(set(other.variables)) == set()
        assert set(interaction_model.variables) == {self.latent_variable, other.latent_variable}

        own_latent_variable = self.latent_variable
        other_latent_variable = other.latent_variable
        own_subcircuits = self.subcircuits
        other_subcircuits = other.subcircuits

        for own_index, own_subcircuit in zip(own_latent_variable.domain.simple_sets, own_subcircuits):

            # create denominator of weight
            condition = SimpleEvent({own_latent_variable: own_index}).as_composite_set()
            p_condition = interaction_model.probability(condition)

            # skip iterations that are impossible
            if p_condition == 0:
                continue

            # create proxy nodes for mounting
            proxy_product_node = ProductUnit()
            proxy_sum_node = other.empty_copy()
            self.probabilistic_circuit.add_nodes_from([proxy_product_node, proxy_sum_node])

            # remove edge to old child and replace it by product proxy
            self.probabilistic_circuit.remove_edge(self, own_subcircuit)
            self.add_subcircuit(proxy_product_node, p_condition)

            # mount current child on the product proxy
            proxy_product_node.add_subcircuit(own_subcircuit)

            # mount the proxy for the children from other in the product proxy
            proxy_product_node.add_subcircuit(proxy_sum_node)

            for other_index, other_subcircuit in zip(other_latent_variable.domain, other_subcircuits):

                # create numerator of weight
                query = SimpleEvent({other_latent_variable: other_index}).as_composite_set() & condition
                p_query = interaction_model.probability(query)

                # skip iterations that are impossible
                if p_query == 0:
                    continue

                # calculate conditional probability
                weight = p_query / p_condition

                # create edge from proxy to subcircuit
                proxy_sum_node.add_subcircuit(other_subcircuit, weight=weight)

    def mount_from_bayesian_network(self, other: 'SumUnit'):
        """
        Mount a distribution from tge `to_probabilistic_circuit` method in bayesian networks.
        The distribution is mounted as follows:


        :param other: The other distribution to mount at this distribution children level.
        :return:
        """
        assert set(self.variables).intersection(set(other.variables)) == set()
        assert len(self.subcircuits) == len(other.subcircuits)
        # mount the other subcircuit

        for (own_weight, own_subcircuit), other_subcircuit in zip(self.weighted_subcircuits, other.subcircuits):

            # create proxy nodes for mounting
            proxy_product_node = ProductUnit()
            self.probabilistic_circuit.add_node(proxy_product_node)

            # remove edge to old child and replace it by product proxy
            self.probabilistic_circuit.remove_edge(self, own_subcircuit)
            self.add_subcircuit(proxy_product_node, own_weight)
            proxy_product_node.add_subcircuit(own_subcircuit)
            proxy_product_node.add_subcircuit(other_subcircuit)

    @cache_inference_result
    def simplify(self) -> Self:

        # if this has only one child
        if len(self.subcircuits) == 1:
            return self.subcircuits[0].simplify()

        # create empty copy
        result = self.empty_copy()

        # for every subcircuit
        for weight, subcircuit in self.weighted_subcircuits:

            # if the weight is 0, skip this subcircuit
            if weight == 0:
                continue

            # simplify the subcircuit
            simplified_subcircuit = subcircuit.simplify()

            # if the simplified subcircuit is of the same type as this
            if type(simplified_subcircuit) is type(self):

                # type hinting
                simplified_subcircuit: Self

                # mount the children of that circuit directly
                for sub_weight, sub_subcircuit in simplified_subcircuit.weighted_subcircuits:
                    new_weight = sub_weight * weight
                    if new_weight > 0:
                        result.add_subcircuit(sub_subcircuit, new_weight)

            # if this cannot be simplified
            else:

                # mount the simplified subcircuit
                result.add_subcircuit(simplified_subcircuit, weight)

        return result

    def normalize(self):
        """
        Normalize the weights of the subcircuits such that they sum up to 1 inplace.
        """
        total_weight = sum([weight for weight, _ in self.weighted_subcircuits])
        for subcircuit in self.subcircuits:
            self.probabilistic_circuit.edges[self, subcircuit]["weight"] /= total_weight

    def is_deterministic(self) -> bool:
        # for every unique combination of subcircuits
        for subcircuit_a, subcircuit_b in itertools.combinations(self.subcircuits, 2):
            # check if they intersect
            if not subcircuit_a.support().intersection_with(subcircuit_b.support()).is_empty():
                return False

        # if none intersect, the subcircuit is deterministic
        return True

    def log_mode(self) -> Tuple[Event, float]:
<<<<<<< HEAD
        raise NotImplementedError("The mode of a non-deterministic sum unit cannot be calculated efficiently.")

    def event_of_higher_density(self, other: Self, own_node_weights, other_node_weights) -> Event:
        result = Event()
        for i in range(len(self.subcircuits)):
            for j in range(i, len(other.subcircuits)):
                own_subcircuit = self.subcircuits[i]
                other_subcircuit = other.subcircuits[j]
                density = own_subcircuit.event_of_higher_density(other_subcircuit, own_node_weights, other_node_weights)
                if own_subcircuit.variables in result:
                    result = result.union(density)
                else:
                    for var, value in density.items():
                        result[var] = value
        return result

class DeterministicSumUnit(SmoothSumUnit):
    """
    Deterministic Sum Units for Probabilistic Circuits
    """

    label = 'shape=stencil(vZVtb4MgEMc/DW8XhLj6dnHb92B6naQUDLC1+/ZD0LX4QLtFZ4zm7uDn3d8DEC1Nw1pABDeIPiNCMozd09mnkc1MC5UNzj0/Qx3cxmp1gBOvbQ/gsgHNbRelLwg/uTHdTctKSekIXEkTRa7iDsa4dHPxOcD6b39FVuv4R7Cg+wyDF5HX+7EP+TbgbKN8Y+yQ/er5rgeOM862+nGrgbO/Y2npPEvNTcs3Vh3etfqQ9XTWYmyvNMwEfsJciLDwEmWGAZUSSjtHePs6EKHYX2mZrle22w4uK5yk57WsGzgJDOGj+oSL7vmoUfIUe0AILpcRxV2IOIss7qo8qcx8FsVvEP7nL+g0CL+WwrNbaLoyEIK35hZjfECMD5BNSl9syhtr/t8l20WMXSRZ8RgpNpirCuanTbYR7w0nvnd8Aw==);whiteSpace=wrap;html=1;labelPosition=center;verticalLabelPosition=bottom;align=center;verticalAlign=top;'
    representation = '⊕'
    image = os.path.join(os.path.dirname(__file__),"../../../", "resources", "icons", 'DeterministicSumUnit.png')
=======

        if not self.is_deterministic():
            raise IntractableError("The mode of a non-deterministic sum unit cannot be calculated efficiently.")
>>>>>>> e5d8c3bb

        modes = []
        log_likelihoods = []

        # gather all modes from the children
        for weight, subcircuit in self.weighted_subcircuits:
            mode, log_likelihood = subcircuit.log_mode()
            modes.append(mode)
            log_likelihoods.append(np.log(weight) + log_likelihood)

        # get the most likely result
        maximum_log_likelihood = max(log_likelihoods)
        result = Event()

        # gather all results that are maximum likely
        for mode, likelihood in zip(modes, log_likelihoods):
            if likelihood == maximum_log_likelihood:
                result |= mode

        return result, maximum_log_likelihood

    def sub_circuit_index_of_samples(self, samples: np.array) -> np.array:
        """
        :return: the index of the subcircuit where p(sample) > 0 and None if p(sample) = 0 for all subcircuits.
        """
        result = np.full(len(samples), np.nan)
        for index, subcircuit in enumerate(self.subcircuits):
            likelihood = subcircuit.likelihood(samples)
            result[likelihood > 0] = index
        return result


class ProductUnit(ProbabilisticCircuitMixin):
    """
    Decomposable Product Units for Probabilistic Circuits
    """

    label = 'shape=stencil(tZXbboQgEIafhtsGIY3XjW3fg+psJcsCAbe7ffsiSFc8dduiMZqZYT5/BgcQrWzLNCCCW0SfESEFxu7p7MvEZlZD3QXngV+hCW7bGXWEC2+6AcBlC4Z3fZS+IPzkxvQ3rWolpSNwJW0SGcUdjHHpcvE1wIZvfyaWdvwTdGAGhcGLyOv92IfHfcDFTnpTbFSfXW8+cKq42GvhsoGLv2Np5TxrPzet3lh9fDfqLJt51mrsoAwsBL7DXIjQeBvTDANqJZRxjvD280CEYn9tl2nc2W47uHU42c7TrB84C8TwSX3Are4kXc9oLrMjQnA5QpQporwLkaoo/6+C/EaFX/yVOsXC56rw4ha6PTMQgmv7E2N6QEwPkKxT92mzrvDecIB5xxc=);whiteSpace=wrap;html=1;labelPosition=center;verticalLabelPosition=bottom;align=center;verticalAlign=top;'
    representation = "⊗"
    image = os.path.join(os.path.dirname(__file__),"../../../", "resources", "icons", 'DecomposableProductUnit.png')

    @property
    def variables(self) -> SortedSet:
        result = SortedSet()
        for subcircuit in self.subcircuits:
            result = result.union(subcircuit.variables)
        return result

    @cached_property
    def support_property(self) -> Event:
        support = self.subcircuits[0].support()
        for subcircuit in self.subcircuits[1:]:
            support &= subcircuit.support()
        return support

    def add_subcircuit(self, subcircuit: ProbabilisticCircuitMixin):
        """
        Add a subcircuit to the children of this unit.

        :param subcircuit: The subcircuit to add.
        """
        self.mount(subcircuit)
        self.probabilistic_circuit.add_edge(self, subcircuit)

    @cache_inference_result
    def log_likelihood(self, events: np.array) -> np.array:
        variables = self.variables
        result = np.zeros(len(events))
        for subcircuit in self.subcircuits:
            subcircuit_variables = subcircuit.variables
            variable_indices_in_events = np.array([variables.index(variable) for variable in subcircuit_variables])
            result += subcircuit.log_likelihood(events[:, variable_indices_in_events])
        return result

    @cache_inference_result
    def cdf(self, events: np.array) -> np.array:
        variables = self.variables
        result = np.zeros(len(events))
        for subcircuit in self.subcircuits:
            subcircuit_variables = subcircuit.variables
            variable_indices_in_events = np.array([variables.index(variable) for variable in subcircuit_variables])
            result += subcircuit.cdf(events[:, variable_indices_in_events])
        return result

    @cache_inference_result
    def probability_of_simple_event(self, event: SimpleEvent) -> float:
        result = 1.
        for subcircuit in self.subcircuits:
            result *= subcircuit.probability_of_simple_event(event)
            if result == 0:
                return 0.
        return result

    def is_deterministic(self) -> bool:
        return True

    def is_decomposable(self):
        for index, subcircuit in enumerate(self.subcircuits):
            variables = subcircuit.variables
            for subcircuit_ in self.subcircuits[index+1:]:
                if len(set(subcircuit_.variables).intersection(set(variables))) > 0:
                    return False
        return True

    @cache_inference_result
    def log_mode(self) -> Tuple[Event, float]:

        # initialize mode and log likelihood
        mode, log_likelihood = self.subcircuits[0].log_mode()

        # gather all modes from the children
        for subcircuit in self.subcircuits[1:]:
            subcircuit_mode, subcircuit_log_likelihood = subcircuit.log_mode()
            mode &= subcircuit_mode
            log_likelihood += subcircuit_log_likelihood

        return mode, log_likelihood

    @cache_inference_result
    def log_conditional_of_simple_event(self, event: SimpleEvent) -> Tuple[Optional[Self], float]:
        # initialize probability
        log_probability = 0.

        # create a new node with new circuit attached to it
        resulting_node = self.empty_copy()

        for subcircuit in self.subcircuits:

            # get conditional child and probability in pre-order
            conditional_subcircuit, conditional_log_probability = subcircuit.log_conditional_of_simple_event(event)

            # if any is 0, the whole probability is 0
            if conditional_subcircuit is None:
                return None, -np.inf

            # update probability and children
            resulting_node.add_subcircuit(conditional_subcircuit)
            log_probability += conditional_log_probability

        return resulting_node, log_probability

    @cache_inference_result
    def sample(self, amount: int) -> np.array:

        # load on variables
        variables = self.variables

        # list for the samples content in the same order as self.variables
        rearranged_samples = np.full((amount, len(variables)), np.nan)

        # for every subcircuit
        for subcircuit in self.subcircuits:

            # calculate the indices of the variables
            variable_indices_in_events = np.array([variables.index(variable) for variable in subcircuit.variables])

            # sample from the subcircuit
            sample_subset = subcircuit.sample(amount)
            rearranged_samples[:, variable_indices_in_events] = sample_subset

        return rearranged_samples

    @cache_inference_result
    def moment(self, order: OrderType, center: CenterType) -> MomentType:

        # initialize result
        result = VariableMap()

        for subcircuit in self.subcircuits:
            # calculate the moment of the child
            child_moment = subcircuit.moment(order, center)

            result = VariableMap({**result, **child_moment})

        return result

    @cache_inference_result
    def marginal(self, variables: Iterable[Variable]) -> Optional[Self]:

        # if this node has no variables that are required in the marginal, remove it.
        if set(self.variables).intersection(set(variables)) == set():
            return None

        result = self.empty_copy()

        # propagate to sub-circuits
        for subcircuit in self.subcircuits:
            marginal = subcircuit.marginal(variables)

            if marginal is None:
                continue

            result.add_subcircuit(marginal)

        return result

    def to_json(self) -> Dict[str, Any]:
        return {**super().to_json(), "subcircuits": [subcircuit.to_json() for subcircuit in self.subcircuits]}

    @classmethod
    def _from_json(cls, data: Dict[str, Any]) -> Self:
        result = cls()
        for subcircuit_data in data["subcircuits"]:
            subcircuit = ProbabilisticCircuitMixin.from_json(subcircuit_data)
            result.add_subcircuit(subcircuit)
        return result

    def __copy__(self):
        result = self.__class__()
        for subcircuit in self.subcircuits:
            copied_subcircuit = subcircuit.__copy__()
            result.add_subcircuit(copied_subcircuit)
        return result

    @cache_inference_result
    def simplify(self) -> Self:

        # if this has only one child
        if len(self.subcircuits) == 1:
            return self.subcircuits[0].simplify()

        # create empty copy
        result = self.empty_copy()

        # for every subcircuit
        for subcircuit in self.subcircuits:

            # simplify the subcircuit
            simplified_subcircuit = subcircuit.simplify()

            # if the simplified subcircuit is of the same type as this
            if type(simplified_subcircuit) is type(self):

                # type hinting
                simplified_subcircuit: Self

                # mount the children of that circuit directly
                for sub_subcircuit in simplified_subcircuit.subcircuits:
                    result.add_subcircuit(sub_subcircuit)

            # if this cannot be simplified
            else:
                # mount the simplified subcircuit
                result.add_subcircuit(simplified_subcircuit)

        return result

    def event_of_higher_density(self, other: Self, own_node_weights, other_node_weights)-> Event:
        result = Event()
        for i in range(len(self.subcircuits)):
            for j in range(i, len(other.subcircuits)):
                own_subcircuit = self.subcircuits[i]
                other_subcircuit = other.subcircuits[j]
                if own_subcircuit.variables == other_subcircuit.variables:
                    density = own_subcircuit.event_of_higher_density(other_subcircuit, own_node_weights, other_node_weights)
                    result = result.intersection(density)

        return result


class ProbabilisticCircuit(ProbabilisticModel, nx.DiGraph, SubclassJSONSerializer):
    """
    Probabilistic Circuits as a directed, rooted, acyclic graph.
    """

    def __init__(self):
        super().__init__(None)
        nx.DiGraph.__init__(self)

    @property
    def variables(self) -> SortedSet:
        return self.root.variables

    @property
    def leaves(self) -> List[UnivariateDistribution]:
        return self.root.leaves

    def is_valid(self) -> bool:
        """
        Check if this graph is:

        - acyclic
        - connected

        :return: True if the graph is valid, False otherwise.
        """
        return nx.is_directed_acyclic_graph(self) and nx.is_weakly_connected(self)

    def add_node(self, node: ProbabilisticCircuitMixin, **attr):

        # write self as the nodes' circuit
        node.probabilistic_circuit = self

        # call super
        super().add_node(node, **attr)

    def add_nodes_from(self, nodes_for_adding, **attr):
        for node in nodes_for_adding:
            self.add_node(node, **attr)

    @property
    def root(self) -> ProbabilisticCircuitMixin:
        """
        The root of the circuit is the node with in-degree 0.
        This is the output node, that will perform the final computation.

        :return: The root of the circuit.
        """
        possible_roots = [node for node in self.nodes() if self.in_degree(node) == 0]
        if len(possible_roots) > 1:
            raise ValueError(f"More than one root found. Possible roots are {possible_roots}")

        return possible_roots[0]

    @graph_inference_caching_wrapper
    def log_likelihood(self, events: np.array) -> np.array:
        return self.root.log_likelihood(events)

    @graph_inference_caching_wrapper
    def probability_of_simple_event(self, event: SimpleEvent) -> float:
        return self.root.probability_of_simple_event(event)

    @graph_inference_caching_wrapper
    def log_mode(self) -> Tuple[Event, float]:
        return self.root.log_mode()

    @graph_inference_caching_wrapper
    def log_conditional(self, event: Event) -> Tuple[Optional[Self], float]:
        conditional, log_probability = self.root.log_conditional(event)
        if conditional is None:
            return conditional, log_probability
        return conditional.probabilistic_circuit, log_probability

    @graph_inference_caching_wrapper
    def marginal(self, variables: Iterable[Variable]) -> Optional[Self]:
        root = self.root
        result = self.root.marginal(variables)
        if result is None:
            return None
        root.reset_result_of_current_query()
        return result.probabilistic_circuit

    def sample(self, amount: int) -> np.array:
        return self.root.sample(amount)

    @graph_inference_caching_wrapper
    def moment(self, order: OrderType, center: CenterType) -> MomentType:
        return self.root.moment(order, center)

    @graph_inference_caching_wrapper
    def simplify(self) -> Self:
        return self.root.simplify().probabilistic_circuit

    def support(self) -> Event:
        return self.root.support()

    def is_decomposable(self) -> bool:
        """
        Check if the whole circuit is decomposed.

        A circuit is decomposed if all its product units are decomposed.

        :return: if the whole circuit is decomposed
        """
        return all([subcircuit.is_decomposable() for subcircuit in self.leaves if
                    isinstance(subcircuit, ProductUnit)])

    def __eq__(self, other: 'ProbabilisticCircuit'):
        return self.root == other.root

    def to_json(self) -> Dict[str, Any]:

        # get super result
        result = super().to_json()

        hash_to_node_map = dict()

        for node in self.nodes:
            node_json = node.empty_copy().to_json()
            hash_to_node_map[hash(node)] = node_json

        unweighted_edges = [(hash(source), hash(target)) for source, target
                            in self.unweighted_edges]
        weighted_edges = [(hash(source), hash(target), weight)
                          for source, target, weight in self.weighted_edges]
        result["hash_to_node_map"] = hash_to_node_map
        result["unweighted_edges"] = unweighted_edges
        result["weighted_edges"] = weighted_edges
        return result

    @classmethod
    def _from_json(cls, data: Dict[str, Any]) -> Self:
        result = ProbabilisticCircuit()
        hash_remap: Dict[int, ProbabilisticCircuitMixin] = dict()

        for hash_, node_data in data["hash_to_node_map"].items():
            node = ProbabilisticCircuitMixin.from_json(node_data)
            hash_remap[int(hash_)] = node
            result.add_node(node)

        for source_hash, target_hash in data["unweighted_edges"]:
            result.add_edge(hash_remap[source_hash], hash_remap[target_hash])

        for source_hash, target_hash, weight in data["weighted_edges"]:
            result.add_edge(hash_remap[source_hash], hash_remap[target_hash], weight=weight)

        return result

    def update_variables(self, new_variables: VariableMap):
        """
        Update the variables of this unit and its descendants.

        :param new_variables: The new variables to set.
        """
        self.root.update_variables(new_variables)

    @property
    def weighted_edges(self):
        """
        :return: All weighted edges of the circuit.
        """

        # gather all weighted and non-weighted edges from the subgraph
        weighted_edges = []

        for edge in self.edges:
            edge_ = self.edges[edge]

            if "weight" in edge_.keys():
                weight = edge_["weight"]
                weighted_edges.append((*edge, weight))

        return weighted_edges

    @property
    def unweighted_edges(self):
        """
        :return: All unweighted edges of the circuit.
        """
        # gather all weighted and non-weighted edges from the subgraph
        unweighted_edges = []

        for edge in self.edges:
            edge_ = self.edges[edge]

            if "weight" not in edge_.keys():
                unweighted_edges.append(edge)

        return unweighted_edges

    def plot_structure(self):

        images = dict()
        for node in self.nodes:
            images[hash(node)] = PIL.Image.open(node.image)

        fig, ax = plt.subplots(dpi=200, figsize=(10, 10))
        graph_pos = nx.nx_agraph.graphviz_layout(self, prog="twopi", args="")
        pos = nx.spring_layout(self, scale=0.5, pos=graph_pos, threshold=2.0531, k=2, weight=1, iterations=100)
        nx.draw_networkx_edges(
            self,
            pos=pos,
            ax=ax,
            arrows=True,
            min_source_margin=10,
            min_target_margin=10,
        )

        tr_figure = ax.transData.transform
        tr_axes = fig.transFigure.inverted().transform
        icon_size = (ax.get_xlim()[1] - ax.get_xlim()[0]) * 0.02
        icon_center = icon_size / 2.0

        for node in self.nodes:

            xf, yf = tr_figure(pos[node])
            xa, ya = tr_axes((xf, yf))

            a = plt.axes([xa - icon_center, ya - icon_center, icon_size, icon_size])
            a.imshow(images[hash(node)])
            a.axis("off")

            text_margin = 5
            text_x = xa - icon_center + text_margin
            text_y = ya + icon_center - text_margin
            plt.text(text_x, text_y, node.representation, color='black', fontsize=3, ha='left', va='top')
        plt.show()

    def plot(self):
        return self.root.plot()

    def plotly_layout(self):
        return self.root.plotly_layout()

    def is_deterministic(self) -> bool:
        """
        :return: Rather this circuit is deterministic or not.
        """
        return all(node.is_deterministic() for node in self.nodes if isinstance(node, SumUnit))

    def plot(self, **kwargs):
        return self.root.plot(**kwargs)

    def plotly_layout(self, **kwargs):
        return self.root.plotly_layout()


    def area_validation_metric(self, other: Self) -> float:
        """
        Calculate the area validation metric of self and other.
        This is the header of the recusiv area validation metric functions.
        it tests for all needed Chracktistics of the PCs and correctly transforms the Value.
        :param other: The other circuit.
        """

        self.simplify()
        other.simplify()
        assert self.variables == other.variables, "The AVM can only be evaluated on models with the same variables"
        #given on jpt
        #assert self.decomposes_as(other), "The AVM can only be evaluated on models with the same variables"

        own_node_weights = self.nodes_weights()
        other_node_weights = other.nodes_weights()

        p_event = self.root.event_of_higher_density(other.root, own_node_weights, other_node_weights)
        q_event = other.root.event_of_higher_density(self.root, other_node_weights, own_node_weights)

        print(p_event)
        print(q_event)

        return (self.probability(p_event) - other.probability(p_event)
                + self.probability(q_event) - other.probability(q_event))
    def nodes_weights(self) -> dict:
        """
        """
        node_weights = {hash(self.root): [1]}
        seen_nodes = set()
        seen_nodes.add(hash(self.root))
        import queue
        to_visit_nodes = queue.Queue()

        to_visit_nodes.put(self.root)
        while not to_visit_nodes.empty():
            node = to_visit_nodes.get()
            succ_iter = self.successors(node)
            for succ in succ_iter:
                if self.has_edge(node, succ):
                    weight = self.get_edge_data(node, succ).get("weight", 1)
                    node_weights[hash(succ)] = [old * weight for old in node_weights[hash(node)]] + node_weights.get(
                        hash(succ), [])
                    if hash(succ) not in seen_nodes:
                        seen_nodes.add(hash(succ))
                        to_visit_nodes.put(succ)
        return node_weights

    def all_leaf_avm(self, other: Self):
        """
        """
        own_leaf_avm = {hash(k): [] for k in self.leaves}
        other_leaf_avm = {hash(k): [] for k in other.leaves}
        for own_leaf in self.leaves:
            for other_leaf in other.leaves:
                #for comman PC case: need a check_up to root if same Structur
                # or better said avm value got a condtion which type ther come form
                # if it becomes illigal later kick out
                #this is enough for JPTs
                #QUESTION predessors only 1 or none jpt wise?
                # own_pres_var = [(p.variables) for p in self.predecessors(own_leaf)]
                # other_pres_var = [(p.variables) for p in self.predecessors(other_leaf)]
                if (own_leaf.variables == other_leaf.variables):
                    self_avm_value = own_leaf.area_validation_metric(other_leaf)
                    other_avm_value = other_leaf.area_validation_metric(own_leaf)

                    own_leaf_avm[hash(own_leaf)].append(self_avm_value)

                    other_leaf_avm[hash(other_leaf)].append(other_avm_value)

        return own_leaf_avm, other_leaf_avm

from probabilistic_model.probabilistic_circuit.exporter import draw_io_expoter

class ShallowProbabilisticCircuit(ProbabilisticCircuit):
    @classmethod
    def from_probabilistic_circuit(cls, probabilistic_circuit: ProbabilisticCircuit):
        result = cls()
        shallow_pc = probabilistic_circuit
        #shallow_pc.simplify()
        # d = draw_io_expoter.DrawIoExporter(shallow_pc)
        # e = d.export()
        # e.dump_file("test.drawio")
        cls.shallowing(result, node=shallow_pc.root, presucc=None)

        # d = draw_io_expoter.DrawIoExporter(shallow_pc)
        # e = d.export()
        # e.dump_file("test.drawio")
        return result

    def shallowing(self, node: ProbabilisticCircuitMixin, presucc: ProbabilisticCircuitMixin | None):
        probabilistic_circuit = node.probabilistic_circuit
        succ_list: List = list(probabilistic_circuit.successors(node))
        presucc_list: List = list(probabilistic_circuit.predecessors(node))
        if not isinstance(node, SmoothSumUnit) and not isinstance(node, DeterministicSumUnit) and not isinstance(node, DecomposableProductUnit):
            sum_unit = DeterministicSumUnit()
            product_unit = DecomposableProductUnit()
            probabilistic_circuit.add_node(sum_unit)
            probabilistic_circuit.add_node(product_unit)
            probabilistic_circuit.add_edge(product_unit, node)
            probabilistic_circuit.add_edge(sum_unit, product_unit, weight=1)
            for presucc in presucc_list:
                data = probabilistic_circuit.get_edge_data(presucc, node, {"weight": 1})
                probabilistic_circuit.add_edge(presucc, sum_unit, **data)
                probabilistic_circuit.remove_edge(presucc, node)
            # d = draw_io_expoter.DrawIoExporter(node.probabilistic_circuit)
            # e = d.export()
            # e.dump_file("test.drawio")
            return
        elif isinstance(node, DeterministicSumUnit) or isinstance(node, SmoothSumUnit):
            for succ in succ_list:
                self.shallowing(succ)
            new_succ_list = list(probabilistic_circuit.successors(node))
            for sum_succ in new_succ_list:
                first_weight = probabilistic_circuit.get_edge_data(node, sum_succ, {"weight": 1}).get("weight", 1)

                for succ_succ in list(probabilistic_circuit.successors(sum_succ)):
                    second_weight = probabilistic_circuit.get_edge_data(sum_succ, succ_succ, {"weight": 1}).get("weight", 1)
                    probabilistic_circuit.add_edge(node, succ_succ, weight=first_weight * second_weight)
                probabilistic_circuit.remove_edge(node, sum_succ)
                if len(list(probabilistic_circuit.predecessors(sum_succ))) == 0:
                    self.remove_node_and_successor_structure(sum_succ)
            # d = draw_io_expoter.DrawIoExporter(node.probabilistic_circuit)
            # e = d.export()
            # e.dump_file("test.drawio")
            return

        elif isinstance(node, DecomposableProductUnit):
            for succ in succ_list:
                self.shallowing(succ)
            new_succ_list = list(probabilistic_circuit.successors(node))
            combination_li = list()
            sum_unit = DeterministicSumUnit()
            probabilistic_circuit.add_node(sum_unit)
            for pre_succ in presucc_list:
                data = probabilistic_circuit.get_edge_data(pre_succ, node, {"weight": 1})
                probabilistic_circuit.add_edge(pre_succ, sum_unit, **data)
                probabilistic_circuit.remove_edge(pre_succ, node)
            probabilistic_circuit.remove_node(node)

            for sum_succ in new_succ_list:
                pro_li = []
                for pro_succ in list(probabilistic_circuit.successors(sum_succ)):
                    data = probabilistic_circuit.get_edge_data(sum_succ, pro_succ, {"weight": 1})
                    pro_li.append((pro_succ, data.get("weight", 1)))
                # probabilistic_circuit.remove_edge(node, sum_succ)
                if len(list(probabilistic_circuit.predecessors(sum_succ))) == 0:
                    probabilistic_circuit.remove_node(sum_succ)

            for combination in itertools.product(*combination_li):
                product_unit = DecomposableProductUnit()
                probabilistic_circuit.add_node(product_unit)
                total_weight = 1
                for pro_tuple in combination:
                    under_node, weight = pro_tuple[0], pro_tuple[1]
                    total_weight *= weight
                    under_succ_li = probabilistic_circuit.successors(under_node)
                    for under_succ in under_succ_li:
                        data = probabilistic_circuit.get_edge_data(under_node, under_succ, {"weight": 1})
                        #FUCK FUCK FRAGE WICHTIG ERSTMAL WEIGHT +1 umd dopplung etc. noch mit zunehem aaaaah
                        if probabilistic_circuit.has_edge(product_unit, under_succ):
                            data["weight"] = data.get(weight, 1) + 1
                        probabilistic_circuit.add_edge(product_unit, under_succ, **data)
                probabilistic_circuit.add_edge(sum_unit, product_unit, weight=total_weight)
            for combi_node in [c[0] for c in combination_li]:
                if len(list(probabilistic_circuit.predecessors(combi_node))) == 0:
                    self.remove_node_and_successor_structure(combi_node)

            # d = draw_io_expoter.DrawIoExporter(node.probabilistic_circuit)
            # e = d.export()
            # e.dump_file("test.drawio")
            return

        else:
            raise TypeError(f"{type(node)} is not supported")

    def remove_node_and_successor_structure(self, node: ProbabilisticCircuitMixin):
        probabilistic_circuit = node.probabilistic_circuit
        succ_list: List = list(probabilistic_circuit.successors(node))
        probabilistic_circuit.remove_node(node)
        for succ in succ_list:
            if len(list(probabilistic_circuit.predecessors(succ))) == 0:
                self.remove_node_and_successor_structure(succ)<|MERGE_RESOLUTION|>--- conflicted
+++ resolved
@@ -300,7 +300,6 @@
             "label": self.representation
         }
 
-<<<<<<< HEAD
     def area_validation_metric(self, other: Self) -> float:
         """
           Calculate the area validation metric of the circuit.
@@ -335,17 +334,12 @@
     return self.probabilistic_circuit.root.event_of_higher_density(other.probabilistic_circuit.root, own_node_weights, other_node_weights)
 
 
-class SmoothSumUnit(ProbabilisticCircuitMixin):
+class SumUnit(ProbabilisticCircuitMixin):
     label = 'shape=stencil(tZVtb4MgEMc/DW8XHmLSt43bvgdTOkkpEKBr9+2LoGvxgXULGqPh/tzPu5MDQGrbUc0Ahh0grwBjBKF/+vFlMqZWs8ZF44FfWRvN1hl1ZBfeugHAZccMd71K3gDc+zn9TepGSekJXEmbKA+6h1EuvS+8Rtjw7e9kpD3/xBwzQ4TRCvD789iXahsw2ijeFDtGXzzecuA0YrTVjysGRv/Hktpb1hY3qT9oc/w06izbudeqdlCGLQg/MhciNl4mzTihUUIZb4jvkAfABIYrX6bHzvbbwb3Dcd5P037iTBjlk/pi97pXk4VS5dgjQnC5jtg9hUijQOmqqrKVWY5i9xdE+PkrdRoLX6rCi1toPjMmBNf2N8b0gJgeIEVTD26zrgjWeIAFww0=);whiteSpace=wrap;html=1;labelPosition=center;verticalLabelPosition=bottom;align=center;verticalAlign=top;'
     image = os.path.join(os.path.dirname(__file__), "../../../", "resources", "icons", "Smoothsum.png")
-    representation = '+'
-=======
-class SumUnit(ProbabilisticCircuitMixin):
-
     @property
     def representation(self) -> str:
         return "⊕" if self.is_deterministic() else "+"
->>>>>>> e5d8c3bb
 
     @property
     def weighted_subcircuits(self) -> List[Tuple[float, 'ProbabilisticCircuitMixin']]:
@@ -667,36 +661,9 @@
         return True
 
     def log_mode(self) -> Tuple[Event, float]:
-<<<<<<< HEAD
-        raise NotImplementedError("The mode of a non-deterministic sum unit cannot be calculated efficiently.")
-
-    def event_of_higher_density(self, other: Self, own_node_weights, other_node_weights) -> Event:
-        result = Event()
-        for i in range(len(self.subcircuits)):
-            for j in range(i, len(other.subcircuits)):
-                own_subcircuit = self.subcircuits[i]
-                other_subcircuit = other.subcircuits[j]
-                density = own_subcircuit.event_of_higher_density(other_subcircuit, own_node_weights, other_node_weights)
-                if own_subcircuit.variables in result:
-                    result = result.union(density)
-                else:
-                    for var, value in density.items():
-                        result[var] = value
-        return result
-
-class DeterministicSumUnit(SmoothSumUnit):
-    """
-    Deterministic Sum Units for Probabilistic Circuits
-    """
-
-    label = 'shape=stencil(vZVtb4MgEMc/DW8XhLj6dnHb92B6naQUDLC1+/ZD0LX4QLtFZ4zm7uDn3d8DEC1Nw1pABDeIPiNCMozd09mnkc1MC5UNzj0/Qx3cxmp1gBOvbQ/gsgHNbRelLwg/uTHdTctKSekIXEkTRa7iDsa4dHPxOcD6b39FVuv4R7Cg+wyDF5HX+7EP+TbgbKN8Y+yQ/er5rgeOM862+nGrgbO/Y2npPEvNTcs3Vh3etfqQ9XTWYmyvNMwEfsJciLDwEmWGAZUSSjtHePs6EKHYX2mZrle22w4uK5yk57WsGzgJDOGj+oSL7vmoUfIUe0AILpcRxV2IOIss7qo8qcx8FsVvEP7nL+g0CL+WwrNbaLoyEIK35hZjfECMD5BNSl9syhtr/t8l20WMXSRZ8RgpNpirCuanTbYR7w0nvnd8Aw==);whiteSpace=wrap;html=1;labelPosition=center;verticalLabelPosition=bottom;align=center;verticalAlign=top;'
-    representation = '⊕'
-    image = os.path.join(os.path.dirname(__file__),"../../../", "resources", "icons", 'DeterministicSumUnit.png')
-=======
 
         if not self.is_deterministic():
             raise IntractableError("The mode of a non-deterministic sum unit cannot be calculated efficiently.")
->>>>>>> e5d8c3bb
 
         modes = []
         log_likelihoods = []
@@ -941,18 +908,6 @@
             else:
                 # mount the simplified subcircuit
                 result.add_subcircuit(simplified_subcircuit)
-
-        return result
-
-    def event_of_higher_density(self, other: Self, own_node_weights, other_node_weights)-> Event:
-        result = Event()
-        for i in range(len(self.subcircuits)):
-            for j in range(i, len(other.subcircuits)):
-                own_subcircuit = self.subcircuits[i]
-                other_subcircuit = other.subcircuits[j]
-                if own_subcircuit.variables == other_subcircuit.variables:
-                    density = own_subcircuit.event_of_higher_density(other_subcircuit, own_node_weights, other_node_weights)
-                    result = result.intersection(density)
 
         return result
 
