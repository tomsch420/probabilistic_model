--- conflicted
+++ resolved
@@ -4,9 +4,6 @@
 from ..constants import PADDING_FACTOR_FOR_X_AXIS_IN_PLOT, EXPECTATION_TRACE_NAME, MODE_TRACE_NAME, MODE_TRACE_COLOR, \
     PDF_TRACE_NAME, CDF_TRACE_NAME, CDF_TRACE_COLOR, PDF_TRACE_COLOR
 
-from ..constants import PADDING_FACTOR_FOR_X_AXIS_IN_PLOT
-from typing_extensions import List, Dict, Any, Self
-from plotly import graph_objects as go
 
 class UniformDistribution(ContinuousDistributionWithFiniteSupport):
     """
@@ -80,14 +77,12 @@
     def representation(self):
         return f"U({self.variable.name} | {self.interval})"
 
-<<<<<<< HEAD
+    def __repr__(self):
+        return f"U({self.variable.name})"
+
     @property
     def image(self):
         return os.path.join(os.path.dirname(__file__),"../../../", "resources", "icons", "defaultIcon.png")
-=======
-    def __repr__(self):
-        return f"U({self.variable.name})"
->>>>>>> 4d740016
 
     def __copy__(self):
         return self.__class__(self.variable, self.interval)
